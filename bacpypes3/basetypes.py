"""
Base Types
"""
# mypy: ignore-errors

from __future__ import annotations

import re
import struct
import time

from typing import (
    Union,
    cast,
    Any as _Any,
    Optional,
    Union,
)

from .debugging import ModuleLogger, bacpypes_debugging
from .errors import MissingRequiredParameter
from .pdu import (
    ipv4_address_port_re,
    ipv6_address_port_re,
    host_port_re,
    Address as _Address,
    IPv4Address,
    IPv6Address,
)
from .primitivedata import (
    Atomic,
    BitString,
    Boolean,
    CharacterString,
    Date,
    Double,
    Enumerated,
    Integer,
    Null,
    ObjectType,
    ObjectIdentifier,
    OctetString,
    PropertyIdentifier,
    Real,
    Time,
    Unsigned,
    Unsigned8,
    Unsigned16,
    TagClass,
    TagNumber,
    Tag,
    TagList,
)
from .constructeddata import (
    Any,
    AnyAtomic,
    ArrayOf,
    Choice,
    Sequence,
    SequenceOf,
    ListOf,
)
<<<<<<< HEAD
from .vendor import get_vendor_info
=======
from .vendor import VendorInfo, get_vendor_info
>>>>>>> df3d08f8

# some debugging
_debug = 0
_log = ModuleLogger(globals())


class AccessAuthenticationFactorDisable(Enumerated):
    _vendor_range = (64, 65535)
    none = 0
    disabled = 1
    disabledLost = 2
    disabledStolen = 3
    disabledDamaged = 4
    disabledDestroyed = 5


class AccessCredentialDisable(Enumerated):
    _vendor_range = (64, 65535)
    none = 0
    disable = 1
    disableManual = 2
    disableLockout = 3


class AccessCredentialDisableReason(Enumerated):
    disabled = 0
    disabledNeedsProvisioning = 1
    disabledUnassigned = 2
    disabledNotYetActive = 3
    disabledExpired = 4
    disabledLockout = 5
    disabledMaxDays = 6
    disabledMaxUses = 7
    disabledInactivity = 8
    disabledManual = 9


class AccessEvent(Enumerated):
    _vendor_range = (512, 65535)
    none = 0
    granted = 1
    muster = 2
    passbackDetected = 3
    duress = 4
    trace = 5
    lockoutMaxAttempts = 6
    lockoutOther = 7
    lockoutRelinquished = 8
    lockedByHigherPriority = 9
    outOfService = 10
    outOfServiceRelinquished = 11
    accompanimentBy = 12
    authenticationFactorRead = 13
    authorizationDelayed = 14
    verificationRequired = 15
    deniedDenyAll = 128
    deniedUnknownCredential = 129
    deniedAuthenticationUnavailable = 130
    deniedAuthenticationFactorTimeout = 131
    deniedIncorrectAuthenticationFactor = 132
    deniedZoneNoAccessRights = 133
    deniedPointNoAccessRights = 134
    deniedNoAccessRights = 135
    deniedOutOfTimeRange = 136
    deniedThreatLevel = 137
    deniedPassback = 138
    deniedUnexpectedLocationUsage = 139
    deniedMaxAttempts = 140
    deniedLowerOccupancyLimit = 141
    deniedUpperOccupancyLimit = 142
    deniedAuthenticationFactorLost = 143
    deniedAuthenticationFactorStolen = 144
    deniedAuthenticationFactorDamaged = 145
    deniedAuthenticationFactorDestroyed = 146
    deniedAuthenticationFactorDisabled = 147
    deniedAuthenticationFactorError = 148
    deniedCredentialUnassigned = 149
    deniedCredentialNotProvisioned = 150
    deniedCredentialNotYetActive = 151
    deniedCredentialExpired = 152
    deniedCredentialManualDisable = 153
    deniedCredentialLockout = 154
    deniedCredentialMaxDays = 155
    deniedCredentialMaxUses = 156
    deniedCredentialInactivity = 157
    deniedCredentialDisabled = 158
    deniedNoAccompaniment = 159
    deniedIncorrectAccompaniment = 160
    deniedLockout = 161
    deniedVerificationFailed = 162
    deniedVerificationTimeout = 163
    deniedOther = 164


class AccessPassbackMode(Enumerated):
    passbackOff = 0
    hardPassback = 1
    softPassback = 2


class AccessRuleLocationSpecifier(Enumerated):
    specified = 0
    all = 1


class AccessRuleTimeRangeSpecifier(Enumerated):
    specified = 0
    always = 1


class AccessUserType(Enumerated):
    _vendor_range = (64, 65535)
    asset = 0
    group = 1
    person = 2


class AccessZoneOccupancyState(Enumerated):
    _vendor_range = (64, 65535)
    normal = 0
    belowLowerLimit = 1
    atLowerLimit = 2
    atUpperLimit = 3
    aboveUpperLimit = 4
    disabled = 5
    notSupported = 6


class AccumulatorRecordAccumulatorStatus(Enumerated):
    normal = 0
    starting = 1
    recovered = 2
    abnormal = 3
    failed = 4


class Action(Enumerated):
    direct = 0
    reverse = 1


class AuditLevel(Enumerated):
    _vendor_range = (128, 255)
    none = 0
    auditAll = 1
    auditConfig = 2
    default = 3


class AuditOperation(Enumerated):
    _vendor_range = (32, 63)
    read = 0
    write = 1
    create = 2
    delete = 3
    lifeSafety = 4
    acknowledgeAlarm = 5
    deviceDisableComm = 6
    deviceEnableComm = 7
    deviceReset = 8
    deviceBackup = 9
    deviceRestore = 10
    subscription = 11
    notification = 12
    auditingFailure = 13
    networkChanges = 14
    general = 15


class AuthenticationFactorType(Enumerated):
    undefined = 0
    error = 1
    custom = 2
    simpleNumber16 = 3
    simpleNumber32 = 4
    simpleNumber56 = 5
    simpleAlphaNumeric = 6
    abaTrack2 = 7
    wiegand26 = 8
    wiegand37 = 9
    wiegand37facility = 10
    facility16card32 = 11
    facility32card32 = 12
    fascN = 13
    fascNbcd = 14
    fascNlarge = 15
    fascNlargeBcd = 16
    gsa75 = 17
    chuid = 18
    chuidFull = 19
    guid = 20
    cbeffA = 21
    cbeffB = 22
    cbeffC = 23
    userPassword = 24


class AuthenticationStatus(Enumerated):
    notReady = 0
    ready = 1
    disabled = 2
    waitingForAuthenticationFactor = 3
    waitingForAccompaniment = 4
    waitingForVerification = 5
    inProgress = 6


class AuthorizationException(Enumerated):
    _vendor_range = (64, 255)
    passback = 0
    occupancyCheck = 1
    accessRights = 2
    lockout = 3
    deny = 4
    verification = 5
    authorizationDelay = 6


class AuthorizationMode(Enumerated):
    _vendor_range = (64, 65536)
    authorize = 0
    grantActive = 1
    denyAll = 2
    verificationRequired = 3
    authorizationDelayed = 4
    none = 5


class BackupState(Enumerated):
    idle = 0
    preparingForBackup = 1
    preparingForRestore = 2
    performingABackup = 3
    performingARestore = 4
    backupFailure = 5
    restoreFailure = 6


class BinaryLightingPV(Enumerated):
    _vendor_range = (64, 255)
    off = 0
    on = 1
    warn = 2
    warnOff = 3
    warnRelinquish = 4
    stop = 5


class BinaryPV(Enumerated):
    inactive = 0
    active = 1


class ConfirmedTextMessageRequestMessagePriority(Enumerated):
    normal = 0
    urgent = 1


class DeviceCommunicationControlRequestEnableDisable(Enumerated):
    enable = 0
    disable = 1
    disableInitiation = 2


class DeviceStatus(Enumerated):
    _vendor_range = (64, 65535)
    operational = 0
    operationalReadOnly = 1
    downloadRequired = 2
    downloadInProgress = 3
    nonOperational = 4
    backupInProgress = 5


class DoorAlarmState(Enumerated):
    _vendor_range = (256, 65535)
    normal = 0
    alarm = 1
    doorOpenTooLong = 2
    forcedOpen = 3
    tamper = 4
    doorFault = 5
    lockDown = 6
    freeAccess = 7
    egressOpen = 8


class DoorSecuredStatus(Enumerated):
    secured = 0
    unsecured = 1
    unknown = 2


class DoorStatus(Enumerated):
    closed = 0
    opened = 1
    unknown = 2


class DoorValue(Enumerated):
    lock = 0
    unlock = 1
    pulseUnlock = 2
    extendedPulseUnlock = 3


class EngineeringUnits(Enumerated):
    _vendor_range = (256, 65535)  # reserved: 47808...49999
    amperes = 3
    ampereSeconds = 238
    amperesPerMeter = 167
    amperesPerSquareMeter = 168
    ampereSquareHours = 246
    ampereSquareMeters = 169
    bars = 55
    becquerels = 222
    btus = 20
    btusPerHour = 50
    btusPerPound = 117
    btusPerPoundDryAir = 24
    candelas = 179
    candelasPerSquareMeter = 180
    centimeters = 118
    centimetersOfMercury = 60
    centimetersOfWater = 57
    cubicFeet = 79
    cubicFeetPerDay = 248
    cubicFeetPerHour = 191
    cubicFeetPerMinute = 84
    cubicFeetPerSecond = 142
    cubicMeters = 80
    cubicMetersPerDay = 249
    cubicMetersPerHour = 135
    cubicMetersPerMinute = 165
    cubicMetersPerSecond = 85
    currency10 = 114
    currency1 = 105
    currency2 = 106
    currency3 = 107
    currency4 = 108
    currency5 = 109
    currency6 = 110
    currency7 = 111
    currency8 = 112
    currency9 = 113
    cyclesPerHour = 25
    cyclesPerMinute = 26
    days = 70
    decibels = 199
    decibelsA = 232
    decibelsMillivolt = 200
    decibelsVolt = 201
    degreeDaysCelsius = 65
    degreeDaysFahrenheit = 66
    degreesAngular = 90
    degreesCelsius = 62
    degreesCelsiusPerHour = 91
    degreesCelsiusPerMinute = 92
    degreesFahrenheit = 64
    degreesFahrenheitPerHour = 93
    degreesFahrenheitPerMinute = 94
    degreesKelvin = 63
    degreesKelvinPerHour = 181
    degreesKelvinPerMinute = 182
    degreesPhase = 14
    deltaDegreesFahrenheit = 120
    deltaDegreesKelvin = 121
    farads = 170
    feet = 33
    feetPerMinute = 77
    feetPerSecond = 76
    footCandles = 38
    grams = 195
    gramsOfWaterPerKilogramDryAir = 28
    gramsPerCubicCentimeter = 221
    gramsPerCubicMeter = 217
    gramsPerGram = 208
    gramsPerKilogram = 210
    gramsPerLiter = 214
    gramsPerMilliliter = 213
    gramsPerMinute = 155
    gramsPerSecond = 154
    gramsPerSquareMeter = 235
    gray = 225
    hectopascals = 133
    henrys = 171
    hertz = 27
    horsepower = 51
    hours = 71
    hundredthsSeconds = 158
    imperialGallons = 81
    imperialGallonsPerMinute = 86
    inches = 32
    inchesOfMercury = 61
    inchesOfWater = 58
    joules = 16
    jouleSeconds = 183
    joulesPerCubicMeter = 251
    joulesPerDegreeKelvin = 127
    joulesPerHours = 247
    joulesPerKilogramDegreeKelvin = 128
    joulesPerKilogramDryAir = 23
    kilobecquerels = 223
    kiloBtus = 147
    kiloBtusPerHour = 157
    kilograms = 39
    kilogramsPerCubicMeter = 186
    kilogramsPerHour = 44
    kilogramsPerKilogram = 209
    kilogramsPerMinute = 43
    kilogramsPerSecond = 42
    kilohertz = 129
    kilohms = 122
    kilojoules = 17
    kilojoulesPerDegreeKelvin = 151
    kilojoulesPerKilogram = 125
    kilojoulesPerKilogramDryAir = 149
    kilometers = 193
    kilometersPerHour = 75
    kilopascals = 54
    kilovoltAmpereHours = 240
    kilovoltAmpereHoursReactive = 243
    kilovoltAmperes = 9
    kilovoltAmperesReactive = 12
    kilovolts = 6
    kilowattHours = 19
    kilowattHoursPerSquareFoot = 138
    kilowattHoursPerSquareMeter = 137
    kilowattHoursReactive = 204
    kilowatts = 48
    liters = 82
    litersPerHour = 136
    litersPerMinute = 88
    litersPerSecond = 87
    lumens = 36
    luxes = 37
    megabecquerels = 224
    megaBtus = 148
    megahertz = 130
    megajoules = 126
    megajoulesPerDegreeKelvin = 152
    megajoulesPerKilogramDryAir = 150
    megajoulesPerSquareFoot = 140
    megajoulesPerSquareMeter = 139
    megavoltAmpereHours = 241
    megavoltAmpereHoursReactive = 244
    megavoltAmperes = 10
    megavoltAmperesReactive = 13
    megavolts = 7
    megawattHours = 146
    megawattHoursReactive = 205
    megawatts = 49
    megohms = 123
    meters = 31
    metersPerHour = 164
    metersPerMinute = 163
    metersPerSecond = 74
    metersPerSecondPerSecond = 166
    microgramsPerCubicMeter = 219
    microgramsPerLiter = 216
    microgray = 227
    micrometers = 194
    microSiemens = 190
    microsieverts = 230
    microsievertsPerHour = 231
    milesPerHour = 78
    milliamperes = 2
    millibars = 134
    milligrams = 196
    milligramsPerCubicMeter = 218
    milligramsPerGram = 211
    milligramsPerKilogram = 212
    milligramsPerLiter = 215
    milligray = 226
    milliliters = 197
    millilitersPerSecond = 198
    millimeters = 30
    millimetersOfMercury = 59
    millimetersOfWater = 206
    millimetersPerMinute = 162
    millimetersPerSecond = 161
    milliohms = 145
    milliseconds = 159
    millisiemens = 202
    millisieverts = 229
    millivolts = 124
    milliwatts = 132
    minutes = 72
    minutesPerDegreeKelvin = 236
    months = 68
    nanogramsPerCubicMeter = 220
    nephelometricTurbidityUnit = 233
    newton = 153
    newtonMeters = 160
    newtonSeconds = 187
    newtonsPerMeter = 188
    noUnits = 95
    ohmMeterPerSquareMeter = 237
    ohmMeters = 172
    ohms = 4
    partsPerBillion = 97
    partsPerMillion = 96
    pascals = 53
    pascalSeconds = 253
    percent = 98
    percentObscurationPerFoot = 143
    percentObscurationPerMeter = 144
    percentPerSecond = 99
    percentRelativeHumidity = 29
    perHour = 131
    perMille = 207
    perMinute = 100
    perSecond = 101
    pH = 234
    poundsForcePerSquareInch = 56
    poundsMass = 40
    poundsMassPerHour = 46
    poundsMassPerMinute = 45
    poundsMassPerSecond = 119
    powerFactor = 15
    psiPerDegreeFahrenheit = 102
    radians = 103
    radiansPerSecond = 184
    revolutionsPerMinute = 104
    seconds = 73
    siemens = 173
    siemensPerMeter = 174
    sieverts = 228
    squareCentimeters = 116
    squareFeet = 1
    squareInches = 115
    squareMeters = 0
    squareMetersPerNewton = 185
    teslas = 175
    therms = 21
    tonHours = 22
    tons = 41
    tonsPerHour = 156
    tonsRefrigeration = 52
    usGallons = 83
    usGallonsPerHour = 192
    usGallonsPerMinute = 89
    voltAmpereHours = 239
    voltAmpereHoursReactive = 242
    voltAmperes = 8
    voltAmperesReactive = 11
    volts = 5
    voltsPerDegreeKelvin = 176
    voltsPerMeter = 177
    voltsSquareHours = 245
    wattHours = 18
    wattHoursPerCubicMeter = 250
    wattHoursReactive = 203
    watts = 47
    wattsPerMeterPerDegreeKelvin = 189
    wattsPerSquareFoot = 34
    wattsPerSquareMeter = 35
    wattsPerSquareMeterDegreeKelvin = 141
    webers = 178
    weeks = 69
    years = 67


class ErrorClass(Enumerated):
    device = 0
    object = 1
    property = 2
    resources = 3
    security = 4
    services = 5
    vt = 6
    communication = 7


class ErrorCode(Enumerated):
    abortApduTooLong = 123
    abortApplicationExceededReplyTime = 124
    abortBufferOverflow = 51
    abortInsufficientSecurity = 135
    abortInvalidApduInThisState = 52
    abortOther = 56
    abortOutOfResources = 125
    abortPreemptedByHigherPriorityTask = 53
    abortProprietary = 55
    abortSecurityError = 136
    abortSegmentationNotSupported = 54
    abortTsmTimeout = 126
    abortWindowSizeOutOfRange = 127
    accessDenied = 85
    addressingError = 115
    badDestinationAddress = 86
    badDestinationDeviceId = 87
    badSignature = 88
    badSourceAddress = 89
    badTimestamp = 90  # removed revision 22
    busy = 82
    bvlcFunctionUnknown = 143
    bvlcProprietaryFunctionUnknown = 144
    cannotUseKey = 91  # removed revision 22
    cannotVerifyMessageId = 92  # removed revision 22
    characterSetNotSupported = 41
    communicationDisabled = 83
    configurationInProgress = 2
    correctKeyRevision = 93  # removed revision 22
    covSubscriptionFailed = 43
    datatypeNotSupported = 47
    deleteFdtEntryFailed = 120
    destinationDeviceIdRequired = 94  # removed revision 22
    deviceBusy = 3
    distributeBroadcastFailed = 121
    dnsError = 192
    dnsNameResolutionFailed = 190
    dnsResolverFailure = 191
    dnsUnavailable = 189
    duplicateEntry = 137
    duplicateMessage = 95
    duplicateName = 48
    duplicateObjectId = 49
    dynamicCreationNotSupported = 4
    encryptionNotConfigured = 96
    encryptionRequired = 97
    fileAccessDenied = 5
    fileFull = 128
    headerEncodingError = 145
    headerNotUnderstood = 146
    httpError = 165
    httpNotAServer = 164
    httpNoUpgrade = 153
    httpProxyAuthenticationFailed = 155
    httpResourceNotLocal = 154
    httpResponseMissingHeader = 159
    httpResponseSyntaxError = 157
    httpResponseTimeout = 156
    httpResponseValueError = 158
    httpTemporaryUnavailable = 163
    httpUnexpectedResponseCode = 152
    httpUpgradeError = 162
    httpUpgradeRequired = 161
    httpWebsocketHeaderError = 160
    inconsistentConfiguration = 129
    inconsistentObjectType = 130
    inconsistentParameters = 7
    inconsistentSelectionCriterion = 8
    incorrectKey = 98  # removed revision 22
    internalError = 131
    invalidArrayIndex = 42
    invalidConfigurationData = 46
    invalidDataEncoding = 142
    invalidDataType = 9
    invalidEventState = 73
    invalidFileAccessMethod = 10
    invalidFileStartPosition = 11
    invalidKeyData = 99  # removed revision 22
    invalidParameterDataType = 13
    invalidTag = 57
    invalidTimeStamp = 14
    invalidValueInThisState = 138
    ipAddressNotReachable = 198
    ipError = 199
    keyUpdateInProgress = 100  # removed revision 22
    listElementNotFound = 81
    listItemNotNumbered = 140
    listItemNotTimestamped = 141
    logBufferFull = 75
    loggedValuePurged = 76
    malformedMessage = 101
    messageIncomplete = 147
    messageTooLong = 113
    missingRequiredParameter = 16
    networkDown = 58
    noAlarmConfigured = 74
    nodeDuplicateVmac = 151
    noObjectsOfSpecifiedType = 17
    noPropertySpecified = 77
    noSpaceForObject = 18
    noSpaceToAddListElement = 19
    noSpaceToWriteProperty = 20
    notABacnetScHub = 148
    notConfigured = 132
    notConfiguredForTriggeredLogging = 78
    notCovProperty = 44
    notKeyServer = 102  # removed revision 22
    notRouterToDnet = 110
    noVtSessionsAvailable = 21
    objectDeletionNotPermitted = 23
    objectIdentifierAlreadyExists = 24
    operationalProblem = 25
    optionalFunctionalityNotSupported = 45
    other = 0
    outOfMemory = 133
    parameterOutOfRange = 80
    passwordFailure = 26
    payloadExpected = 149
    propertyIsNotAList = 22
    propertyIsNotAnArray = 50
    readAccessDenied = 27
    readBdtFailed = 117
    readFdtFailed = 119
    registerForeignDeviceFailed = 118
    rejectBufferOverflow = 59
    rejectInconsistentParameters = 60
    rejectInvalidParameterDataType = 61
    rejectInvalidTag = 62
    rejectMissingRequiredParameter = 63
    rejectOther = 69
    rejectParameterOutOfRange = 64
    rejectProprietary = 68
    rejectTooManyArguments = 65
    rejectUndefinedEnumeration = 66
    rejectUnrecognizedService = 67
    routerBusy = 111
    securityError = 114
    securityNotConfigured = 103
    serviceRequestDenied = 29
    sourceSecurityRequired = 104
    success = 84
    tcpClosedByLocal = 195
    tcpClosedOther = 196
    tcpConnectionRefused = 194
    tcpConnectTimeout = 193
    tcpError = 197
    timeout = 30
    tleError = 188
    tlsClientAuthenticationFailed = 182
    tlsClientCertificateError = 180
    tlsClientCertificateExpired = 184
    tlsClientCertificateRevoked = 186
    tlsServerAuthenticationFailed = 183
    tlsServerCertificateError = 181
    tlsServerCertificateExpired = 185
    tlsServerCertificateRevoked = 187
    tooManyKeys = 105  # removed revision 22
    unexpectedData = 150
    unknownAuthenticationType = 106
    unknownDevice = 70
    unknownFileSize = 122
    unknownKey = 107  # removed revision 22
    unknownKeyRevision = 108  # removed revision 22
    unknownNetworkMessage = 112
    unknownObject = 31
    unknownProperty = 32
    unknownRoute = 71
    unknownSourceMessage = 109  # removed revision 22
    unknownSubscription = 79
    unknownVtClass = 34
    unknownVtSession = 35
    unsupportedObjectType = 36
    valueNotInitialized = 72
    valueOutOfRange = 37
    valueTooLong = 134
    vtSessionAlreadyClosed = 38
    vtSessionTerminationFailure = 39
    websocketClosedAbnormally = 173
    websocketClosedByPeer = 169
    websocketCloseError = 168
    websocketDataAgainstPolicy = 175
    websocketDataInconsistent = 174
    websocketDataNotAccepted = 172
    websocketEndpointLeaves = 170
    websocketError = 179
    websocketExtensionMissing = 177
    websocketFrameTooLong = 176
    websocketProtocolError = 171
    websocketRequestUnavailable = 178
    websocketSchemeNotSupported = 166
    websocketUnknownControlMessage = 167
    writeAccessDenied = 40
    writeBdtFailed = 116


class EscalatorFault(Enumerated):
    _vendor_range = (1024, 65535)
    controllerFault = 0
    driveAndMotorFault = 1
    mechanicalComponentFault = 2
    overspeedFault = 3
    powerSupplyFault = 4
    safetyDeviceFault = 5
    controllerSupplyFault = 6
    driveTemperatureExceeded = 7
    combPlateFault = 8


class EscalatorMode(Enumerated):
    _vendor_range = (1024, 65535)
    unknown = 0
    stop = 1
    up = 2
    down = 3
    inspection = 4
    outOfService = 5


class EscalatorOperationDirection(Enumerated):
    _vendor_range = (1024, 65535)
    unknown = 0
    stopped = 1
    upRatedSpeed = 2
    upReducedSpeed = 3
    downRatedSpeed = 4
    downReducedSpeed = 5


class EventState(Enumerated):
    _vendor_range = (64, 65535)
    normal = 0
    fault = 1
    offnormal = 2
    highLimit = 3
    lowLimit = 4
    lifeSafetyAlarm = 5


class EventType(Enumerated):
    _vendor_range = (64, 65535)
    changeOfBitstring = 0
    changeOfState = 1
    changeOfValue = 2
    commandFailure = 3
    floatingLimit = 4
    outOfRange = 5
    changeOfLifeSafety = 8
    extended = 9
    bufferReady = 10
    unsignedRange = 11
    accessEvent = 13
    doubleOutOfRange = 14
    signedOutOfRange = 15
    unsignedOutOfRange = 16
    changeOfCharacterstring = 17
    changeOfStatusFlags = 18
    changeOfReliability = 19
    none = 20
    changeOfDiscreteValue = 21
    changeOfTimer = 22


class FaultType(Enumerated):
    none = 0
    faultCharacterstring = 1
    faultExtended = 2
    faultLifeSafety = 3
    faultState = 4
    faultStatusFlags = 5
    faultOutOfRange = 6
    faultListed = 7


class FileAccessMethod(Enumerated):
    recordAccess = 0
    streamAccess = 1


class GetEnrollmentSummaryRequestAcknowledgmentFilterType(Enumerated):
    all = 0
    acked = 1
    notAcked = 2


class GetEnrollmentSummaryRequestEventStateFilterType(Enumerated):
    offnormal = 0
    fault = 1
    normal = 2
    all = 3
    active = 4


class IPMode(Enumerated):
    normal = 0
    foreign = 1
    bbmd = 2


class LifeSafetyMode(Enumerated):
    _vendor_range = (256, 65535)
    off = 0
    on = 1
    test = 2
    manned = 3
    unmanned = 4
    armed = 5
    disarmed = 6
    prearmed = 7
    slow = 8
    fast = 9
    disconnected = 10
    enabled = 11
    disabled = 12
    automaticReleaseDisabled = 13
    default = 14


class LifeSafetyOperation(Enumerated):
    _vendor_range = (64, 65535)
    none = 0
    silence = 1
    silenceAudible = 2
    silenceVisual = 3
    reset = 4
    resetAlarm = 5
    resetFault = 6
    unsilence = 7
    unsilenceAudible = 8
    unsilenceVisual = 9


class LifeSafetyState(Enumerated):
    _vendor_range = (256, 65535)
    quiet = 0
    preAlarm = 1
    alarm = 2
    fault = 3
    faultPreAlarm = 4
    faultAlarm = 5
    notReady = 6
    active = 7
    tamper = 8
    testAlarm = 9
    testActive = 10
    testFault = 11
    testFaultAlarm = 12
    holdup = 13
    duress = 14
    tamperAlarm = 15
    abnormal = 16
    emergencyPower = 17
    delayed = 18
    blocked = 19
    localAlarm = 20
    generalAlarm = 21
    supervisory = 22
    testSupervisory = 23


class LiftCarDirection(Enumerated):
    _vendor_range = (1024, 65535)
    unknown = 0
    none = 1
    stopped = 2
    up = 3
    down = 4
    upAndDown = 5


class LiftCarDoorCommand(Enumerated):
    none = 0
    open = 1
    close = 2


class LiftCarDriveStatus(Enumerated):
    _vendor_range = (1024, 65535)
    unknown = 0
    stationary = 1
    braking = 2
    accelerate = 3
    decelerate = 4
    ratedSpeed = 5
    singleFloorJump = 6
    twoFloorJump = 7
    threeFloorJump = 8
    multiFloorJump = 9


class LiftCarMode(Enumerated):
    _vendor_range = (1024, 65535)
    unknown = 0
    normal = 1
    vip = 2
    homing = 3
    parking = 4
    attendantControl = 5
    firefighterControl = 6
    emergencyPower = 7
    inspection = 8
    cabinetRecall = 9
    earthquakeOperation = 10
    fireOperation = 11
    outOfService = 12
    occupantEvacuation = 13


class LiftFault(Enumerated):
    _vendor_range = (1024, 65535)
    controllerFault = 0
    driveAndMotorFault = 1
    governorAndSafetyGearFault = 2
    liftShaftDeviceFault = 3
    powerSupplyFault = 4
    safetyInterlockFault = 5
    doorClosingFault = 6
    doorOpeningFault = 7
    carStoppedOutsideLandingZone = 8
    callButtonStuck = 9
    startFailure = 10
    controllerSupplyFault = 11
    selfTestFailure = 12
    runtimeLimitExceeded = 13
    positionLost = 14
    driveTemperatureExceeded = 15
    loadMeasurementFault = 16


class LiftGroupMode(Enumerated):
    unknown = 0
    normal = 1
    downPeak = 2
    twoWay = 3
    fourWay = 4
    emergencyPower = 5
    upPeak = 6


class LightingInProgress(Enumerated):
    idle = 0
    fadeActive = 1
    rampActive = 2
    notControlled = 3
    other = 4


class LightingOperation(Enumerated):
    _vendor_range = (256, 65535)
    none = 0
    fadeTo = 1
    rampTo = 2
    stepUp = 3
    stepDown = 4
    stepOn = 5
    stepOff = 6
    warn = 7
    warnOff = 8
    warnRelinquish = 9
    stop = 10


class LightingTransition(Enumerated):
    _vendor_range = (64, 255)
    none = 0
    fade = 1
    ramp = 2


class LockStatus(Enumerated):
    locked = 0
    unlocked = 1
    fault = 2
    unknown = 3


class LoggingType(Enumerated):
    _vendor_range = (64, 255)
    polled = 0
    cov = 1
    triggered = 2


class Maintenance(Enumerated):
    _vendor_range = (256, 65535)
    none = 0
    periodicTest = 1
    needServiceOperational = 2
    needServiceInoperative = 3


class NetworkNumberQuality(Enumerated):
    unknown = 0
    learned = 1
    learnedConfigured = 2
    configured = 3


class NetworkPortCommand(Enumerated):
    _vendor_range = (128, 255)
    idle = 0
    discardChanges = 1
    renewFdDRegistration = 2
    restartSlaveDiscovery = 3
    renewDHCP = 4
    restartAutonegotiation = 5
    disconnect = 6
    restartPort = 7


class NetworkType(Enumerated):
    _vendor_range = (64, 255)
    ethernet = 0
    arcnet = 1
    mstp = 2
    ptp = 3
    lontalk = 4
    ipv4 = 5
    zigbee = 6
    virtual = 7
    ipv6 = 9
    serial = 10


class NodeType(Enumerated):
    unknown = 0
    system = 1
    network = 2
    device = 3
    organizational = 4
    area = 5
    equipment = 6
    point = 7
    collection = 8
    property = 9
    functional = 10
    other = 11


class NotifyType(Enumerated):
    alarm = 0
    event = 1
    ackNotification = 2


class Polarity(Enumerated):
    normal = 0
    reverse = 1


class ProgramError(Enumerated):
    _vendor_range = (64, 65535)
    normal = 0
    loadFailed = 1
    internal = 2
    program = 3
    other = 4


class ProgramRequest(Enumerated):
    ready = 0
    load = 1
    run = 2
    halt = 3
    restart = 4
    unload = 5


class ProgramState(Enumerated):
    idle = 0
    loading = 1
    running = 2
    waiting = 3
    halted = 4
    unloading = 5


class ProtocolLevel(Enumerated):
    physical = 0
    protocol = 1
    bacnetApplication = 2
    nonBacnetApplication = 3


class ReinitializeDeviceRequestReinitializedStateOfDevice(Enumerated):
    coldstart = 0
    warmstart = 1
    startBackup = 2
    endBackup = 3
    startRestore = 4
    endRestore = 5
    abortRestore = 6
    activateChanges = 7


class Relationship(Enumerated):
    _vendor_range = (1024, 65535)
    unknown = 0
    default = 1
    contains = 2
    containedBy = 3
    uses = 4
    usedBy = 5
    commands = 6
    commandedBy = 7
    adjusts = 8
    adjustedBy = 9
    ingress = 10
    egress = 11
    suppliesAir = 12
    receivesAir = 13
    suppliesHotAir = 14
    receivesHotAir = 15
    suppliesCoolAir = 16
    receivesCoolAir = 17
    suppliesPower = 18
    receivesPower = 19
    suppliesGas = 20
    receivesGas = 21
    suppliesWater = 22
    receivesWater = 23
    suppliesHotWater = 24
    receivesHotWater = 25
    suppliesCoolWater = 26
    receivesCoolWater = 27
    suppliesSteam = 28
    receivesSteam = 29


class Reliability(Enumerated):
    _vendor_range = (64, 65535)
    noFaultDetected = 0
    noSensor = 1
    overRange = 2
    underRange = 3
    openLoop = 4
    shortedLoop = 5
    noOutput = 6
    unreliableOther = 7
    processError = 8
    multiStateFault = 9
    configurationError = 10
    communicationFailure = 12
    memberFault = 13
    monitoredObjectFault = 14
    tripped = 15
    lampFailure = 16
    activationFailure = 17
    renewDHCPFailure = 18
    renewFDRegistrationFailure = 19
    restartAutoNegotiationFailure = 20
    restartFailure = 21
    proprietaryCommandFailure = 22
    faultsListed = 23
    referencedObjectFault = 24
    multiStateOutOfRange = 25


class RestartReason(Enumerated):
    _vendor_range = (64, 255)
    unknown = 0
    coldstart = 1
    warmstart = 2
    detectedPowerLost = 3
    detectedPoweredOff = 4
    hardwareWatchdog = 5
    softwareWatchdog = 6
    suspended = 7
    activateChanges = 8


class RouterEntryStatus(Enumerated):
    available = 0
    busy = 1
    disconnected = 2


class SecurityLevel(Enumerated):
    incapable = 0
    plain = 1
    signed = 2
    encrypted = 3
    signedEndToEnd = 4
    encryptedEndToEnd = 4


class SecurityPolicy(Enumerated):
    plainNonTrusted = 0
    plainTrusted = 1
    signedTrusted = 2
    encryptedTrusted = 3


class Segmentation(Enumerated):
    segmentedBoth = 0
    segmentedTransmit = 1
    segmentedReceive = 2
    noSegmentation = 3


class ShedState(Enumerated):
    shedInactive = 0
    shedRequestPending = 1
    shedCompliant = 2
    shedNonCompliant = 3


class SilencedState(Enumerated):
    _vendor_range = (64, 65535)
    unsilenced = 0
    audibleSilenced = 1
    visibleSilenced = 2
    allSilenced = 3


class TimerState(Enumerated):
    idle = 0
    running = 1
    expired = 2


class TimerTransition(Enumerated):
    none = 0
    idleToRunning = 1
    runningToIdle = 2
    runningToRunning = 3
    runningToExpired = 4
    forcedToExpired = 5
    expiredToIdle = 6
    expiredToRunning = 7


class UnconfirmedTextMessageRequestMessagePriority(Enumerated):
    normal = 0
    urgent = 1


class VTClass(Enumerated):
    _vendor_range = (64, 65535)
    defaultTerminal = 0
    ansiX364 = 1
    decVt52 = 2
    decVt100 = 3
    decVt220 = 4
    hp70094 = 5
    ibm3130 = 6


class WriteStatus(Enumerated):
    idle = 0
    inProgress = 1
    successful = 2
    failed = 3


#
#
#


class AuditOperationFlags(BitString):
    _vendor_range = (32, 63)
    read = 0
    write = 1
    create = 2
    delete = 3
    lifeSafety = 4
    acknowledgeAlarm = 5
    deviceDisableComm = 6
    deviceEnableComm = 7
    deviceReset = 8
    deviceBackup = 9
    deviceRestore = 10
    subscription = 11
    notification = 12
    auditingFailure = 13
    networkChanges = 14
    general = 15


class DaysOfWeek(BitString):
    monday = 0
    tuesday = 1
    wednesday = 2
    thursday = 3
    friday = 4
    saturday = 5
    sunday = 6


class EventTransitionBits(BitString):
    toOffnormal = 0
    toFault = 1
    toNormal = 2


class LimitEnable(BitString):
    lowLimitEnable = 0
    highLimitEnable = 1


class LogStatus(BitString):
    logDisabled = 0
    bufferPurged = 1
    logInterrupted = 2


class ObjectTypesSupported(BitString):
    analogInput = 0
    analogOutput = 1
    analogValue = 2
    binaryInput = 3
    binaryOutput = 4
    binaryValue = 5
    calendar = 6
    command = 7
    device = 8
    eventEnrollment = 9
    file = 10
    group = 11
    loop = 12
    multiStateInput = 13
    multiStateOutput = 14
    notificationClass = 15
    program = 16
    schedule = 17
    averaging = 18
    multiStateValue = 19
    trendLog = 20
    lifeSafetyPoint = 21
    lifeSafetyZone = 22
    accumulator = 23
    pulseConverter = 24
    eventLog = 25
    globalGroup = 26
    trendLogMultiple = 27
    loadControl = 28
    structuredView = 29
    accessDoor = 30
    accessCredential = 32
    accessPoint = 33
    accessRights = 34
    accessUser = 35
    accessZone = 36
    credentialDataInput = 37
    networkPort = 56
    networkSecurity = 38  # removed revision 22
    bitstringValue = 39
    characterstringValue = 40
    datePatternValue = 41
    dateValue = 42
    datetimePatternValue = 43
    datetimeValue = 44
    integerValue = 45
    largeAnalogValue = 46
    octetstringValue = 47
    positiveIntegerValue = 48
    timePatternValue = 49
    timeValue = 50
    notificationForwarder = 51
    alertEnrollment = 52
    channel = 53
    lightingOutput = 54
    binaryLightingOutput = 55
    networkPort = 56
    elevatorGroup = 57
    escalator = 58
    lift = 59
    staging = 60
    auditLog = 61
    auditReporter = 62


class PriorityFilter(BitString):
    manualLifeSafety = 0
    automaticLifeSafety = 1
    priority3 = 2
    priority4 = 3
    criticalEquipmentControls = 4
    minimumOnOff = 5
    priority7 = 6
    manualOperator = 7
    priority9 = 8
    priority10 = 9
    priority11 = 10
    priority12 = 11
    priority13 = 12
    priority14 = 13
    priority15 = 14
    priority16 = 15


class ResultFlags(BitString):
    firstItem = 0
    lastItem = 1
    moreItems = 2


class ServicesSupported(BitString):
    acknowledgeAlarm = 0
    confirmedCOVNotification = 1
    confirmedEventNotification = 2
    getAlarmSummary = 3
    getEnrollmentSummary = 4
    subscribeCOV = 5
    atomicReadFile = 6
    atomicWriteFile = 7
    addListElement = 8
    removeListElement = 9
    createObject = 10
    deleteObject = 11
    readProperty = 12
    # readPropertyConditional = 13  # removed in version 1 revision 12
    readPropertyMultiple = 14
    writeProperty = 15
    writePropertyMultiple = 16
    deviceCommunicationControl = 17
    confirmedPrivateTransfer = 18
    confirmedTextMessage = 19
    reinitializeDevice = 20
    vtOpen = 21
    vtClose = 22
    vtData = 23
    # authenticate = 24  # removed in version 1 revision 11
    # requestKey = 25  # removed in version 1 revision 11
    iAm = 26
    iHave = 27
    unconfirmedCOVNotification = 28
    unconfirmedEventNotification = 29
    unconfirmedPrivateTransfer = 30
    unconfirmedTextMessage = 31
    timeSynchronization = 32
    whoHas = 33
    whoIs = 34
    readRange = 35
    utcTimeSynchronization = 36
    lifeSafetyOperation = 37
    subscribeCOVProperty = 38
    getEventInformation = 39
    writeGroup = 40
    subscribeCOVPropertyMultiple = 41
    confirmedCOVNotificationMultiple = 42
    unconfirmedCOVNotificationMultiple = 43
    confirmedAuditNotification = 44
    auditLogQuery = 45
    unconfirmedAuditNotification = 46
    whoAmI = 47
    youAre = 48


class StatusFlags(BitString):
    inAlarm = 0
    fault = 1
    overridden = 2
    outOfService = 3


#
#
#


class AccessThreatLevel(Unsigned):
    _low_limit = 0
    _high_limit = 100


#
#
#


class MACAddress(OctetString):
    @classmethod
    def cast(cls, arg):
        if isinstance(arg, (str, int, bytes, bytearray)):
            return _Address(arg).addrAddr
        else:
            raise TypeError(type(arg))


class IPOctetString(OctetString):
    @classmethod
    def cast(cls, arg):
        if isinstance(arg, str):
            if ipv4_address_port_re.match(arg):
                return IPv4Address(arg).addrAddr
            elif ipv6_address_port_re.match(arg):
                return IPv6Address(arg).addrAddr
            else:
                raise ValueError(arg)
        elif isinstance(arg, (bytes, bytearray)):
            if (len(arg) != 6) and (len(arg) != 18):
                raise ValueError("4 or 16 octets expected")
            return arg
        else:
            raise TypeError(type(arg))

    def __repr__(self) -> str:
        if len(self) == 6:
            return str(IPv4Address(self))
        elif len(self) == 18:
            return str(IPv6Address(self))
        else:
            return OctetString.__repr__(self)


class IPv4OctetString(OctetString):
    @classmethod
    def cast(cls, arg):
        if isinstance(arg, str):
            return IPv4Address(arg).addrAddr[:4]
        elif isinstance(arg, (bytes, bytearray)):
            if len(arg) != 4:
                raise ValueError("4 octets expected")
            return arg
        else:
            raise TypeError(type(arg))

    def __repr__(self):
        return str(IPv4Address(self + b"\xBA\xC0"))


class IPv6OctetString(OctetString):
    @classmethod
    def cast(cls, arg):
        if isinstance(arg, str):
            return IPv6Address(arg).addrAddr[:16]
        elif isinstance(arg, (bytes, bytearray)):
            if len(arg) != 16:
                raise ValueError("16 octets expected")
            return arg
        else:
            raise TypeError(type(arg))

    def __repr__(self):
        return str(IPv6Address(self + b"\xBA\xC0"))


#
#
#

# 'property[index]' matching
property_index_re = re.compile(r"^([0-9A-Za-z-]+)(?:\[([0-9]+)\])?$")


class PropertyReference(Sequence):
    _order = ("propertyIdentifier", "propertyArrayIndex")
    propertyIdentifier = PropertyIdentifier(_context=0)
    propertyArrayIndex = Unsigned(_context=1, _optional=True)

    def __init__(
        self,
        arg: Union[int, str, tuple, None] = None,
<<<<<<< HEAD
=======
        *,
        vendor_info: Optional[VendorInfo] = None,
        vendor_identifier: Optional[int] = 0,
>>>>>>> df3d08f8
        **kwargs,
    ) -> None:
        if _debug:
            DeviceAddress._debug("PropertyReference.__init__ %r %r", arg, kwargs)

<<<<<<< HEAD
        # if the vendor identifier is provided, use its property_identifier()
        # method to translate names into enumerations, otherwise use ASHRAE
        # definitions
        vendor_identifier = kwargs.pop("vendor_identifier", 0)
        vendor_info = get_vendor_info(vendor_identifier)

=======
>>>>>>> df3d08f8
        # nothing provided
        if arg is None:
            pass

        # specific property enumeration
        elif isinstance(arg, int):
            kwargs["propertyIdentifier"] = PropertyIdentifier(arg)

        # property reference by name
        elif isinstance(arg, str):
            # split the property identifier and its index
            property_index_match = property_index_re.match(arg)
            if not property_index_match:
                raise ValueError(arg)

            (
                property_identifier,
                property_array_index,
            ) = property_index_match.groups()
            if property_identifier.isdigit():
                property_identifier = PropertyIdentifier(int(property_identifier))
            else:
<<<<<<< HEAD
=======
                # look for vendor information
                if not vendor_info:
                    vendor_info = get_vendor_info(vendor_identifier)
                if _debug:
                    DeviceAddress._debug("    - vendor_info: %r", vendor_info)

                # translate the string
>>>>>>> df3d08f8
                property_identifier = vendor_info.property_identifier(
                    property_identifier
                )
            kwargs["propertyIdentifier"] = property_identifier

            if property_array_index is not None:
                kwargs["propertyArrayIndex"] = int(property_array_index)

        elif isinstance(arg, tuple) and (len(arg) == 2):
            property_identifier, property_array_index = arg

<<<<<<< HEAD
            # look up the name ('some-property', 2
            if isinstance(property_identifier, str):
=======
            # look up the name ('some-property', 2)
            if isinstance(property_identifier, str):
                # look for vendor information
                if not vendor_info:
                    vendor_info = get_vendor_info(vendor_identifier)
                if _debug:
                    DeviceAddress._debug("    - vendor_info: %r", vendor_info)

                # translate the string
>>>>>>> df3d08f8
                property_identifier = vendor_info.property_identifier(
                    property_identifier
                )
                kwargs["propertyIdentifier"] = property_identifier
            elif isinstance(property_identifier, int):
                kwargs["propertyIdentifier"] = property_identifier
            else:
                raise TypeError(arg)

            if not isinstance(property_array_index, int):
                raise TypeError(arg)
            kwargs["propertyArrayIndex"] = property_array_index

        else:
            raise TypeError(arg)

        super().__init__(**kwargs)

    @classmethod
    def cast(cls, arg):
        if _debug:
            HostAddress._debug("DeviceAddress.cast %r", arg)

        if isinstance(arg, (int, str, tuple)):
            return arg
        else:
            raise TypeError(type(arg))


class PropertyValue(Sequence):
    _order = ("propertyIdentifier", "propertyArrayIndex", "value", "priority")
    propertyIdentifier = PropertyIdentifier(_context=0)
    propertyArrayIndex = Unsigned(_context=1, _optional=True)
    value = Any(_context=2)
    priority = Unsigned(_context=3, _optional=True)


class ObjectPropertyReference(Sequence):
    _order = ("objectIdentifier", "propertyIdentifier", "propertyArrayIndex")
    objectIdentifier = ObjectIdentifier(_context=0)
    propertyIdentifier = PropertyIdentifier(_context=1)
    propertyArrayIndex = Unsigned(_context=2, _optional=True)


class ObjectPropertyValue(Sequence):
    _order = (
        "objectIdentifier",
        "propertyIdentifier",
        "propertyArrayIndex",
        "value",
        "priority",
    )
    objectIdentifier = ObjectIdentifier(_context=0)
    propertyIdentifier = PropertyIdentifier(_context=1)
    propertyArrayIndex = Unsigned(_context=2, _optional=True)
    value = Any(_context=3)
    priority = Unsigned(_context=4, _optional=True)


class DeviceObjectPropertyReference(Sequence):
    _order = (
        "objectIdentifier",
        "propertyIdentifier",
        "propertyArrayIndex",
        "deviceIdentifier",
    )
    objectIdentifier = ObjectIdentifier(_context=0)
    propertyIdentifier = PropertyIdentifier(_context=1)
    propertyArrayIndex = Unsigned(_context=2, _optional=True)
    deviceIdentifier = ObjectIdentifier(_context=3, _optional=True)


class DeviceObjectPropertyValue(Sequence):
    _order = (
        "deviceIdentifier",
        "objectIdentifier",
        "propertyIdentifier",
        "arrayIndex",
        "value",
    )
    deviceIdentifier = ObjectIdentifier(_context=0)
    objectIdentifier = ObjectIdentifier(_context=1)
    propertyIdentifier = PropertyIdentifier(_context=2)
    arrayIndex = Unsigned(_context=3, _optional=True)
    value = Any(_context=4)


class DeviceObjectReference(Sequence):
    _order = ("deviceIdentifier", "objectIdentifier")
    deviceIdentifier = ObjectIdentifier(_context=0, _optional=True)
    objectIdentifier = ObjectIdentifier(_context=1)


class DateTime(Sequence):
    _order = ("date", "time")
    date = Date
    time = Time

    @classmethod
    def now(cls: type, when: Optional[float] = None) -> DateTime:
        """
        Return the current date and time.
        """
        if when is None:
            when = time.time()

        # return an instance
        return cast(DateTime, cls(date=Date.now(when), time=Time.now(when)))

    def __str__(self) -> str:
        return f"{self.date} {self.time}"


class TimeValue(Sequence):
    _order = ("time", "value")
    time = Time()
    value = AnyAtomic()


@bacpypes_debugging
class DeviceAddress(Sequence):
    _order = ("networkNumber", "macAddress")
    networkNumber = Unsigned()
    macAddress = OctetString()

    def __init__(
        self,
        arg: Optional[str] = None,
        **kwargs,
    ) -> None:
        if _debug:
            DeviceAddress._debug("DeviceAddress.__init__ %r %r", arg, kwargs)

        if arg is None:
            pass
        else:
            if isinstance(arg, str):
                arg = _Address(arg)
            if not isinstance(arg, _Address):
                raise TypeError(type(arg))
            if not any(
                (
                    arg.is_localbroadcast,
                    arg.is_localstation,
                    arg.is_remotebroadcast,
                    arg.is_remotestation,
                )
            ):
                raise ValueError(arg)
            kwargs["networkNumber"] = arg.addrNet or 0
            kwargs["macAddress"] = arg.addrAddr or b""

        super().__init__(**kwargs)

    @classmethod
    def cast(cls, arg):
        if _debug:
            HostAddress._debug("DeviceAddress.cast %r", arg)

        if isinstance(arg, (bytes, bytearray, str, dict, IPv4Address, IPv6Address)):
            return arg
        else:
            raise TypeError(type(arg))


_sequence_number = 0


class TimeStamp(Choice):
    time = Time(_context=0)
    sequenceNumber = Unsigned(_context=1)
    dateTime = DateTime(_context=2)

    @classmethod
    def as_time(cls: type, when: Optional[float] = None) -> TimeStamp:
        return cls(time=Time.now(when))

    @classmethod
    def as_sequenceNumber(cls: type, when: Optional[int] = None) -> TimeStamp:
        global _sequence_number
        if when is None:
            _sequence_number += 1
            now = _sequence_number % 65536
        return cls(sequenceNumber=now)

    @classmethod
    def as_dateTime(cls: type, when: Optional[float] = None) -> TimeStamp:
        return cls(dateTime=DateTime.now(when))

    def __str__(self) -> str:
        return str(getattr(self, self._choice, "None"))


class Recipient(Choice):
    device = ObjectIdentifier(_context=0)
    address = DeviceAddress(_context=1)


class ListOfRecipient(ListOf(Recipient)):
    pass


class ErrorType(Sequence):
    _order = ("errorClass", "errorCode")
    errorClass = ErrorClass()
    errorCode = ErrorCode()


@bacpypes_debugging
class HostAddress(Choice):
    none = Null(_context=0)
    ipAddress = OctetString(_context=1)
    name = CharacterString(_context=2)

    def __init__(
        self,
        arg: Optional[str] = None,
        **kwargs,
    ) -> None:
        if _debug:
            HostAddress._debug("HostAddress.__init__ %r %r", arg, kwargs)

        if arg is None:
            pass
        elif isinstance(arg, (IPv4Address, IPv6Address)):
            kwargs["ipAddress"] = arg.addrAddr[:-2]
        elif isinstance(arg, str):
            if ipv4_address_port_re.match(arg):
                kwargs["ipAddress"] = IPv4Address(arg).addrAddr[:-2]
            elif ipv6_address_port_re.match(arg):
                kwargs["ipAddress"] = IPv6Address(arg).addrAddr[:-2]
            else:
                kwargs["name"] = arg
        elif isinstance(arg, (bytes, bytearray)):
            kwargs["ipAddress"] = arg
        elif isinstance(arg, dict):
            ip_address = arg.get("ipAddress", None) or arg.get("ip-address", None)
            if ip_address:
                if isinstance(ip_address, (bytes, bytearray)):
                    kwargs["ipAddress"] = ip_address
                elif ipv4_address_port_re.match(ip_address):
                    kwargs["ipAddress"] = IPv4Address(ip_address).addrAddr[:-2]
                elif ipv6_address_port_re.match(ip_address):
                    kwargs["ipAddress"] = IPv6Address(ip_address).addrAddr[:-2]
                else:
                    raise ValueError(f"ipAddress: {ip_address}")
            if "name" in arg:
                kwargs["name"] = arg["name"]
        else:
            raise TypeError(type(arg))

        super().__init__(**kwargs)

    @classmethod
    def cast(cls, arg):
        if _debug:
            HostAddress._debug("HostAddress.cast %r", arg)

        if isinstance(arg, (bytes, bytearray, str, dict, IPv4Address, IPv6Address)):
            return arg
        else:
            raise TypeError(type(arg))


@bacpypes_debugging
class HostNPort(Sequence):
    _order = ("host", "port")
    host = HostAddress(_context=0)
    port = Unsigned16(_context=1)

    _address: _Address

    def __init__(
        self,
        arg: Optional[str] = None,
        *,
        host: Optional[HostAddress] = None,
        port: Optional[int] = None,
    ) -> None:
        if _debug:
            HostAddress._debug("HostNPort.__init__ %r host=%r port=%r", arg, host, port)

        addr = None

        # avoid the extra cast call
        host_address_class = HostNPort.host.__class__

        if arg is None:
            pass
        elif isinstance(arg, (IPv4Address, IPv6Address)):
            host = host_address_class(ipAddress=arg.addrAddr[:-2])
            port = arg.addrPort
        elif isinstance(arg, str):
            if host_port_re.match(arg) and not ipv4_address_port_re.match(arg):
                host, port = host_port_re.match(arg).groups()  # no walrus :-(
            else:
                addr = _Address(arg)
                if isinstance(addr, (IPv4Address, IPv6Address)):
                    host = host_address_class(ipAddress=addr.addrAddr[:-2])
                    port = addr.addrPort
                else:
                    raise ValueError(f"unsupported: {arg!r}")
        elif isinstance(arg, dict):
            host = arg.get("host", None)
            port = arg.get("port", None)
        elif isinstance(arg, HostNPort):
            host = arg.host
            port = arg.port
        else:
            raise TypeError(type(arg))

        # port is required
        if port is None:
            port = 47808
        if _debug:
            HostNPort._debug("    - host, port, addr: %r, %r, %r", host, port, addr)

        super().__init__(host=host, port=port)

        # save the captured address
        self._address = addr

    @classmethod
    def cast(cls, arg):
        if _debug:
            HostNPort._debug("cast %r", arg)

        if isinstance(arg, (str, dict, IPv4Address, IPv6Address, HostNPort)):
            return arg
        else:
            raise TypeError(type(arg))

    @property
    def address(self) -> _Address:
        """
        Interpret the contents returning an Address that has all the
        tuples necessary for sockets.
        """
        if _debug:
            HostNPort._debug("address")

        if self._address is None:
            if self.host.none is not None:
                return None

            if self.host.name:
                raise NotImplementedError("HostNPort by name")

            addrAddr = self.host.ipAddress
            addrPort = struct.pack(">H", self.port)

            if len(addrAddr) == 4:
                self._address = IPv4Address(addrAddr + addrPort)

            elif len(addrAddr) == 16:
                self._address = IPv6Address(addrAddr + addrPort)
            else:
                raise ValueError(f"host ipAddress {addrAddr!r}")

        return self._address


class AccessRule(Sequence):
    _order = (
        "timeRangeSpecifier",
        "timeRange",
        "locationSpecifier",
        "location",
        "enable",
    )
    timeRangeSpecifier = AccessRuleTimeRangeSpecifier(_context=0)
    timeRange = DeviceObjectPropertyReference(_context=1, _optional=True)
    locationSpecifier = AccessRuleLocationSpecifier(_context=2)
    location = DeviceObjectReference(_context=3, _optional=True)
    enable = Boolean(_context=4)


class ArrayOfAccessRule(ArrayOf(AccessRule)):
    pass


class AccumulatorRecord(Sequence):
    _order = ("timestamp", "presentValue", "accumulatedValue", "accumulatorStatus")
    timestamp = DateTime(_context=0)
    presentValue = Unsigned(_context=1)
    accumulatedValue = Unsigned(_context=2)
    accumulatorStatus = AccumulatorRecordAccumulatorStatus(_context=3)


class ActionCommand(Sequence):
    _order = (
        "deviceIdentifier",
        "objectIdentifier",
        "propertyIdentifier",
        "propertyArrayIndex",
        "propertyValue",
        "priority",
        "postDelay",
        "quitOnFailure",
        "writeSuccessFul",
    )
    deviceIdentifier = ObjectIdentifier(_context=0, _optional=True)
    objectIdentifier = ObjectIdentifier(_context=1)
    propertyIdentifier = PropertyIdentifier(_context=2)
    propertyArrayIndex = Unsigned(_context=3, _optional=True)
    propertyValue = Any(_context=4)
    priority = Unsigned(_context=5, _optional=True)
    postDelay = Unsigned(_context=6, _optional=True)
    quitOnFailure = Boolean(_context=7)
    writeSuccessFul = Boolean(_context=8)


class SequenceOfActionCommand(SequenceOf(ActionCommand)):
    pass


class ActionList(Sequence):
    _order = ("action",)
    action = SequenceOf(ActionCommand, _context=0)


class ArrayOfActionList(ArrayOf(ActionList)):
    pass


class Address(Sequence):
    _order = ("networkNumber", "macAddress")
    networkNumber = Unsigned16()
    macAddress = OctetString()


class AddressBinding(Sequence):
    _order = ("deviceObjectIdentifier", "deviceAddress")
    deviceObjectIdentifier = ObjectIdentifier()
    deviceAddress = DeviceAddress()


class ListOfAddressBinding(ListOf(AddressBinding)):
    pass


class AssignedAccessRights(Sequence):
    _order = ("assignedAccessRights", "enable")
    assignedAccessRights = DeviceObjectReference(_context=0)
    enable = Boolean(_context=1)


class ArrayOfAssignedAccessRights(ArrayOf(AssignedAccessRights)):
    pass


class AssignedLandingCallsLandingCalls(Sequence):
    _order = ("floorNumber", "direction")
    floorNumber = Unsigned8(_context=0)
    direction = LiftCarDirection(_context=1)


class SequenceOfAssignedLandingCallsLandingCalls(
    SequenceOf(AssignedLandingCallsLandingCalls)
):
    pass


class AssignedLandingCalls(Sequence):
    _order = ("landingCalls",)
    landingCalls = SequenceOf(AssignedLandingCallsLandingCalls, _context=0)


class ArrayOfAssignedLandingCalls(ArrayOf(AssignedLandingCalls)):
    pass


class AtomicReadFileACKAccessMethodRecordAccess(Sequence):
    _order = ("fileStartRecord", "returnedRecordCount", "fileRecordData")
    fileStartRecord = Integer()
    returnedRecordCount = Unsigned()
    fileRecordData = SequenceOf(OctetString)


class AtomicReadFileACKAccessMethodStreamAccess(Sequence):
    _order = ("fileStartPosition", "fileData")
    fileStartPosition = Integer()
    fileData = OctetString()


class AtomicReadFileRequestAccessMethodChoiceRecordAccess(Sequence):
    _order = ("fileStartRecord", "requestedRecordCount")
    fileStartRecord = Integer()
    requestedRecordCount = Unsigned()


class AtomicReadFileRequestAccessMethodChoiceStreamAccess(Sequence):
    _order = ("fileStartPosition", "requestedOctetCount")
    fileStartPosition = Integer()
    requestedOctetCount = Unsigned()


class AtomicWriteFileRequestAccessMethodChoiceRecordAccess(Sequence):
    _order = ("fileStartRecord", "recordCount", "fileRecordData")
    fileStartRecord = Integer()
    recordCount = Unsigned()
    fileRecordData = SequenceOf(OctetString)


class AtomicWriteFileRequestAccessMethodChoiceStreamAccess(Sequence):
    _order = ("fileStartPosition", "fileData")
    fileStartPosition = Integer()
    fileData = OctetString()


class AuditLogQueryParametersBySource(Sequence):
    _order = (
        "sourceDeviceIdentifier",
        "sourceDeviceAddress",
        "sourceObjectIdentifier",
        "operations",
        "successfulActionsOnly",
    )
    sourceDeviceIdentifier = ObjectIdentifier(_context=0)
    sourceDeviceAddress = Address(_context=1, _optional=True)
    sourceObjectIdentifier = ObjectIdentifier(_context=2, _optional=True)
    operations = AuditOperationFlags(_context=3, _optional=True)
    successfulActionsOnly = Boolean(_context=4)


class AuditLogQueryParametersByTarget(Sequence):
    _order = (
        "targetDeviceIdentifier",
        "targetDeviceAddress",
        "targetObjectIdentifier",
        "targetPropertyIdentifier",
        "targetArrayIndex",
        "targetPriority",
        "operations",
        "successfulActionsOnly",
    )
    targetDeviceIdentifier = ObjectIdentifier(_context=0)
    targetDeviceAddress = Address(_context=1, _optional=True)
    targetObjectIdentifier = ObjectIdentifier(_context=2, _optional=True)
    targetPropertyIdentifier = PropertyIdentifier(_context=3, _optional=True)
    targetArrayIndex = Unsigned(_context=4, _optional=True)
    targetPriority = Unsigned(_context=5, _optional=True)
    operations = AuditOperationFlags(_context=6, _optional=True)
    successfulActionsOnly = Boolean(_context=7)


class AuditNotification(Sequence):
    _order = (
        "sourceTimestamp",
        "targetTimestamp",
        "sourceDevice",
        "sourceObject",
        "operation",
        "sourceComment",
        "targetComment",
        "invokeID",
        "sourceUserID",
        "sourceUserRole",
        "targetDevice",
        "targetObject",
        "targetProperty",
        "targetPriority",
        "targetValue",
        "currentValue",
        "result",
    )
    sourceTimestamp = TimeStamp(_context=0, _optional=True)
    targetTimestamp = TimeStamp(_context=1, _optional=True)
    sourceDevice = Recipient(_context=2)
    sourceObject = ObjectIdentifier(_context=3, _optional=True)
    operation = AuditOperation(_context=4)
    sourceComment = CharacterString(_context=5, _optional=True)
    targetComment = CharacterString(_context=6, _optional=True)
    invokeID = Unsigned8(_context=7, _optional=True)
    sourceUserID = Unsigned16(_context=8, _optional=True)
    sourceUserRole = Unsigned8(_context=9, _optional=True)
    targetDevice = Recipient(_context=10)
    targetObject = ObjectIdentifier(_context=11, _optional=True)
    targetProperty = PropertyReference(_context=12, _optional=True)
    targetPriority = Unsigned(_context=13, _optional=True)
    targetValue = Any(_context=14, _optional=True)
    currentValue = Any(_context=15, _optional=True)
    result = ErrorType(_context=16, _optional=True)


class AuditLogRecordLogDatum(Choice):
    logStatus = LogStatus(_context=0)
    auditNotification = AuditNotification(_context=1)
    timeChange = Real()


class AuditLogRecord(Sequence):
    _order = ("timestamp", "logDatum")
    timestamp = DateTime(_context=0)
    logDatum = AuditLogRecordLogDatum(_context=1)


class ListOfAuditLogRecord(ListOf(AuditLogRecord)):
    pass


class AuditLogRecordResult(Sequence):
    _order = ("sequenceNumber", "logRecord")
    sequenceNumber = Unsigned(_context=0)
    logRecord = AuditLogRecord(_context=1)


class AuthenticationFactor(Sequence):
    _order = ("formatType", "formatClass", "value")
    formatType = AuthenticationFactorType(_context=0)
    formatClass = Unsigned(_context=1)
    value = OctetString(_context=2)


class AuthenticationFactorFormat(Sequence):
    _order = ("formatType", "vendorId", "vendorFormat")
    formatType = AuthenticationFactorType(_context=0)
    vendorId = Unsigned(_context=1, _optional=True)
    vendorFormat = Unsigned(_context=2, _optional=True)


class ArrayOfAuthenticationFactorFormat(ArrayOf(AuthenticationFactorFormat)):
    pass


class AuthenticationPolicyPolicy(Sequence):
    _order = ("credentialDataInput", "index")
    credentialDataInput = DeviceObjectReference(_context=0)
    index = Unsigned(_context=1)


class SequenceOfAuthenticationPolicyPolicy(SequenceOf(AuthenticationPolicyPolicy)):
    pass


class AuthenticationPolicy(Sequence):
    _order = ("policy", "orderEnforced", "timeout")
    policy = SequenceOf(AuthenticationPolicyPolicy, _context=0)
    orderEnforced = Boolean(_context=1)
    timeout = Unsigned(_context=2)


class ArrayOfAuthenticationPolicy(ArrayOf(AuthenticationPolicy)):
    pass


class BDTEntry(Sequence):
    _order = ("bbmdAddress", "broadcastMask")
    bbmdAddress = HostNPort(_context=0)
    broadcastMask = IPv4OctetString(_context=1, _optional=True)

    _address: _Address

    def __init__(
        self,
        arg: Optional[str] = None,
        *,
        bbmdAddress: Optional[HostNPort] = None,
        broadcastMask: Optional[IPv4OctetString] = None,
    ) -> None:
        addr = None

        if arg is None:
            pass
        elif isinstance(arg, str):
            if bbmdAddress is not None:
                raise ValueError("__init__ conflict: bbmdAddress")

            # avoid the extra cast call
            bbmdAddress = BDTEntry.bbmdAddress.__class__(arg)

            # if a host name was provided, nothing more to do until the
            # name is resolved
            if bbmdAddress.host.name:
                pass
            else:
                addr = bbmdAddress.address
                if isinstance(addr, IPv4Address) and (broadcastMask is None):
                    broadcastMask = addr.netmask.packed
                    if broadcastMask != b"\xFF\xFF\xFF\xFF":
                        addr = None
        else:
            raise TypeError(type(arg))

        super().__init__(bbmdAddress=bbmdAddress, broadcastMask=broadcastMask)

        # cache it
        self._address = addr

    @classmethod
    def cast(cls, arg):
        if isinstance(arg, (str, dict)):
            return arg
        else:
            raise TypeError(type(arg))

    @property
    def address(self) -> _Address:
        """
        Interpret the contents returning an Address that has all the
        tuples necessary for sockets.
        """
        if not self._address:
            self._address = addr = self.bbmdAddress.address
            if isinstance(addr, IPv4Address) and (
                self.broadcastMask != b"\xFF\xFF\xFF\xFF"
            ):
                addr_str = ".".join(str(i) for i in addr.addrAddr[:-2])
                mask_str = ".".join(str(i) for i in self.broadcastMask)
                self._address = _Address(f"{addr_str}/{mask_str}", addr.addrPort)

        return self._address


class ListOfBDTEntry(ListOf(BDTEntry)):
    pass


class RecipientProcess(Sequence):
    _order = ("recipient", "processIdentifier")
    recipient = Recipient(_context=0)
    processIdentifier = Unsigned(_context=1)


class COVMultipleSubscriptionListOfCOVReference(Sequence):
    _order = ("monitoredProperty", "covIncrement", "timestamped")
    monitoredProperty = PropertyReference(_context=0)
    covIncrement = Real(_context=1, _optional=True)
    timestamped = Boolean(_context=2)


class SequenceOfCOVMultipleSubscriptionListOfCOVReference(
    SequenceOf(COVMultipleSubscriptionListOfCOVReference)
):
    pass


class COVMultipleSubscriptionList(Sequence):
    _order = ("monitoredObjectIdentifier", "listOfCOVReferences")
    monitoredObjectIdentifier = ObjectIdentifier(_context=0)
    listOfCOVReferences = SequenceOf(
        COVMultipleSubscriptionListOfCOVReference, _context=1
    )


class SequenceOfCOVMultipleSubscriptionList(SequenceOf(COVMultipleSubscriptionList)):
    pass


class COVMultipleSubscription(Sequence):
    _order = (
        "recipient",
        "issueConfirmedNotifications",
        "timeRemaining",
        "maxNotificationDelay",
        "listOfCOVSubscriptionSpecifications",
    )
    recipient = RecipientProcess(_context=0)
    issueConfirmedNotifications = Boolean(_context=1)
    timeRemaining = Unsigned(_context=2)
    maxNotificationDelay = Unsigned(_context=3)
    listOfCOVSubscriptionSpecifications = SequenceOf(
        COVMultipleSubscriptionList, _context=4
    )


class ListOfCOVMultipleSubscription(ListOf(COVMultipleSubscription)):
    pass


class COVNotificationParameters(Sequence):
    _order = (
        "subscriberProcessIdentifier",
        "initiatingDeviceIdentifier",
        "monitoredObjectIdentifier",
        "timeRemaining",
        "listOfValues",
    )
    subscriberProcessIdentifier = Unsigned(_context=0)
    initiatingDeviceIdentifier = ObjectIdentifier(_context=1)
    monitoredObjectIdentifier = ObjectIdentifier(_context=2)
    timeRemaining = Unsigned(_context=3)
    listOfValues = SequenceOf(PropertyValue, _context=4)


class COVSubscription(Sequence):
    _order = (
        "recipient",
        "monitoredPropertyReference",
        "issueConfirmedNotifications",
        "timeRemaining",
        "covIncrement",
    )
    recipient = RecipientProcess(_context=0)
    monitoredPropertyReference = ObjectPropertyReference(_context=1)
    issueConfirmedNotifications = Boolean(_context=2)
    timeRemaining = Unsigned(_context=3)
    covIncrement = Real(_context=4, _optional=True)


class ListOfCOVSubscription(ListOf(COVSubscription)):
    pass


class CredentialAuthenticationFactor(Sequence):
    _order = ("disable", "authenticationFactor")
    disable = AccessAuthenticationFactorDisable(_context=0)
    authenticationFactor = AuthenticationFactor(_context=1)


class ArrayOfCredentialAuthenticationFactor(ArrayOf(CredentialAuthenticationFactor)):
    pass


class DailySchedule(Sequence):
    _order = ("daySchedule",)
    daySchedule = SequenceOf(TimeValue, _context=0)


class ArrayOfDailySchedule(ArrayOf(DailySchedule)):
    pass


class DateRange(Sequence):
    _order = ("startDate", "endDate")
    startDate = Date()
    endDate = Date()


class Destination(Sequence):
    _order = (
        "validDays",
        "fromTime",
        "toTime",
        "recipient",
        "processIdentifier",
        "issueConfirmedNotifications",
        "transitions",
    )
    validDays = DaysOfWeek()
    fromTime = Time()
    toTime = Time()
    recipient = Recipient()
    processIdentifier = Unsigned()
    issueConfirmedNotifications = Boolean()
    transitions = EventTransitionBits()


class ListOfDestination(ListOf(Destination)):
    pass


class PropertyStates(Choice):
    booleanValue = Boolean(_context=0)
    binaryValue = BinaryPV(_context=1)
    eventType = EventType(_context=2)
    polarity = Polarity(_context=3)
    programChange = ProgramRequest(_context=4)
    programState = ProgramState(_context=5)
    reasonForHalt = ProgramError(_context=6)
    reliability = Reliability(_context=7)
    state = EventState(_context=8)
    systemStatus = DeviceStatus(_context=9)
    units = EngineeringUnits(_context=10)
    unsignedValue = Unsigned(_context=11)
    lifeSafetyMode = LifeSafetyMode(_context=12)
    lifeSafetyState = LifeSafetyState(_context=13)
    restartReason = RestartReason(_context=14)
    doorAlarmState = DoorAlarmState(_context=15)
    action = Action(_context=16)
    doorSecuredStatus = DoorSecuredStatus(_context=17)
    doorStatus = DoorStatus(_context=18)
    doorValue = DoorValue(_context=19)
    fileAccessMethod = FileAccessMethod(_context=20)
    lockStatus = LockStatus(_context=21)
    lifeSafetyOperation = LifeSafetyOperation(_context=22)
    maintenance = Maintenance(_context=23)
    nodeType = NodeType(_context=24)
    notifyType = NotifyType(_context=25)
    securityLevel = SecurityLevel(_context=26)
    shedState = ShedState(_context=27)
    silencedState = SilencedState(_context=28)
    accessEvent = AccessEvent(_context=30)
    zoneOccupancyState = AccessZoneOccupancyState(_context=31)
    accessCredentialDisableReason = AccessCredentialDisableReason(_context=32)
    accessCredentialDisable = AccessCredentialDisable(_context=33)
    authenticationStatus = AuthenticationStatus(_context=34)
    backupState = BackupState(_context=36)
    writeStatus = WriteStatus(_context=370)
    lightingInProgress = LightingInProgress(_context=38)
    lightingOperation = LightingOperation(_context=39)
    lightingTransition = LightingTransition(_context=40)


class SequenceOfPropertyStates(SequenceOf(PropertyStates)):
    pass


class NotificationParametersChangeOfBitstring(Sequence):
    _order = ("referencedBitstring", "statusFlags")
    referencedBitstring = BitString(_context=0)
    statusFlags = StatusFlags(_context=1)


class NotificationParametersChangeOfLifeSafety(Sequence):
    _order = ("newState", "newMode", "statusFlags", "operationExpected")
    newState = LifeSafetyState(_context=0)
    newMode = LifeSafetyMode(_context=1)
    statusFlags = StatusFlags(_context=2)
    operationExpected = LifeSafetyOperation(_context=3)


class NotificationParametersChangeOfState(Sequence):
    _order = ("newState", "statusFlags")
    newState = PropertyStates(_context=0)
    statusFlags = StatusFlags(_context=1)


class NotificationParametersChangeOfValueNewValue(Choice):
    changedBits = BitString(_context=0)
    changedValue = Real(_context=1)


class NotificationParametersChangeOfValue(Sequence):
    _order = ("newValue", "statusFlags")
    newValue = NotificationParametersChangeOfValueNewValue(_context=0)
    statusFlags = StatusFlags(_context=1)


class NotificationParametersCommandFailure(Sequence):
    _order = ("commandValue", "statusFlags", "feedbackValue")
    commandValue = Any(_context=0)
    statusFlags = StatusFlags(_context=1)
    feedbackValue = Any(_context=2)


class NotificationParametersFloatingLimit(Sequence):
    _order = ("referenceValue", "statusFlags", "setpointValue", "errorLimit")
    referenceValue = Real(_context=0)
    statusFlags = StatusFlags(_context=1)
    setpointValue = Real(_context=2)
    errorLimit = Real(_context=3)


class NotificationParametersOutOfRange(Sequence):
    _order = ("exceedingValue", "statusFlags", "deadband", "exceededLimit")
    exceedingValue = Real(_context=0)
    statusFlags = StatusFlags(_context=1)
    deadband = Real(_context=2)
    exceededLimit = Real(_context=3)


class NotificationParametersComplexEventType(Sequence):
    _order = ("complexEventType",)
    complexEventType = PropertyValue(_context=0)


class NotificationParametersDoubleOutOfRangeType(Sequence):
    _order = ("exceedingValue", "statusFlags", "deadband", "exceededLimit")
    exceedingValue = Double(_context=0)
    statusFlags = StatusFlags(_context=1)
    deadband = Double(_context=2)
    exceededLimit = Double(_context=3)


class NotificationParametersSignedOutOfRangeType(Sequence):
    _order = ("exceedingValue", "statusFlags", "deadband", "exceededLimit")
    exceedingValue = Integer(_context=0)
    statusFlags = StatusFlags(_context=1)
    deadband = Unsigned(_context=2)
    exceededLimit = Integer(_context=3)


class NotificationParametersUnsignedOutOfRangeType(Sequence):
    _order = ("exceedingValue", "statusFlags", "deadband", "exceededLimit")
    exceedingValue = Unsigned(_context=0)
    statusFlags = StatusFlags(_context=1)
    deadband = Unsigned(_context=2)
    exceededLimit = Unsigned(_context=3)


class NotificationParametersChangeOfCharacterStringType(Sequence):
    _order = ("changedValue", "statusFlags", "alarmValue")
    changedValue = CharacterString(_context=0)
    statusFlags = StatusFlags(_context=1)
    alarmValue = CharacterString(_context=2)


class NotificationParametersChangeOfStatusFlagsType(Sequence):
    _order = ("presentValue", "referencedFlags")
    presentValue = CharacterString(_context=0)
    referencedFlags = StatusFlags(_context=1)


class NotificationParametersChangeOfReliabilityType(Sequence):
    _order = ("reliability", "statusFlags", "propertyValues")
    reliability = Reliability(_context=0)
    statusFlags = StatusFlags(_context=1)
    propertyValues = SequenceOf(PropertyValue, _context=2)


class NotificationParametersAccessEventType(Sequence):
    _order = (
        "accessEvent",
        "statusFlags",
        "accessEventTag",
        "accessEventTime",
        "accessCredential",
        "authenicationFactor",
    )
    accessEvent = AccessEvent(_context=0)
    statusFlags = StatusFlags(_context=1)
    accessEventTag = Unsigned(_context=2)
    accessEventTime = TimeStamp(_context=3)
    accessCredential = DeviceObjectReference(_context=4)
    authenicationFactor = AuthenticationFactorType(_context=5, _optional=True)


class NotificationParametersExtendedParametersType(Choice):
    null = Null()
    real = Real()
    integer = Unsigned()
    boolean = Boolean()
    double = Double()
    octet = OctetString()
    bitstring = BitString()
    enum = Enumerated()
    propertyValue = DeviceObjectPropertyValue()


class NotificationParametersExtended(Sequence):
    _order = ("vendorId", "extendedEventType", "parameters")
    vendorId = Unsigned(_context=0)
    extendedEventType = Unsigned(_context=1)
    parameters = NotificationParametersExtendedParametersType(_context=2)


class NotificationParametersBufferReady(Sequence):
    _order = ("bufferProperty", "previousNotification", "currentNotification")
    bufferProperty = DeviceObjectPropertyReference(_context=0)
    previousNotification = Unsigned(_context=1)
    currentNotification = Unsigned(_context=2)


class NotificationParametersUnsignedRange(Sequence):
    _order = ("exceedingValue", "statusFlags", "exceedingLimit")
    exceedingValue = Unsigned(_context=0)
    statusFlags = StatusFlags(_context=1)
    exceedingLimit = Unsigned(_context=2)


class NotificationParameters(Choice):
    changeOfBitstring = NotificationParametersChangeOfBitstring(_context=0)
    changeOfState = NotificationParametersChangeOfState(_context=1)
    changeOfValue = NotificationParametersChangeOfValue(_context=2)
    commandFailure = NotificationParametersCommandFailure(_context=3)
    floatingLimit = NotificationParametersFloatingLimit(_context=4)
    outOfRange = NotificationParametersOutOfRange(_context=5)
    complexEventType = NotificationParametersComplexEventType(_context=6)
    changeOfLifeSafety = NotificationParametersChangeOfLifeSafety(_context=8)
    extended = NotificationParametersExtended(_context=9)
    bufferReady = NotificationParametersBufferReady(_context=10)
    unsignedRange = NotificationParametersUnsignedRange(_context=11)
    accessEvent = NotificationParametersAccessEventType(_context=13)
    doubleOutOfRange = NotificationParametersDoubleOutOfRangeType(_context=14)
    signedOutOfRange = NotificationParametersSignedOutOfRangeType(_context=15)
    unsignedOutOfRange = NotificationParametersUnsignedOutOfRangeType(_context=16)
    changeOfCharacterString = NotificationParametersChangeOfCharacterStringType(
        _context=17
    )
    changeOfStatusFlags = NotificationParametersChangeOfStatusFlagsType(_context=18)
    changeOfReliability = NotificationParametersChangeOfReliabilityType(_context=19)


class EventNotificationParameters(Sequence):
    _order = (
        "processIdentifier",
        "initiatingDeviceIdentifier",
        "eventObjectIdentifier",
        "timeStamp",
        "notificationClass",
        "priority",
        "eventType",
        "messageText",
        "notifyType",
        "ackRequired",
        "fromState",
        "toState",
        "eventValues",
    )
    processIdentifier = Unsigned(_context=0)
    initiatingDeviceIdentifier = ObjectIdentifier(_context=1)
    eventObjectIdentifier = ObjectIdentifier(_context=2)
    timeStamp = TimeStamp(_context=3)
    notificationClass = Unsigned(_context=4)
    priority = Unsigned(_context=5)
    eventType = EventType(_context=6)
    messageText = CharacterString(_context=7, _optional=True)
    notifyType = NotifyType(_context=8)
    ackRequired = Boolean(_context=9, _optional=True)
    fromState = EventState(_context=10, _optional=True)
    toState = EventState(_context=11)
    eventValues = NotificationParameters(_context=12, _optional=True)


class EventLogRecordLogDatum(Choice):
    logStatus = LogStatus(_context=0)
    notification = EventNotificationParameters(_context=1)
    timeChange = Real(_context=2)


class EventLogRecord(Sequence):
    _order = ("timestamp", "logDatum")
    timestamp = DateTime(_context=0)
    logDatum = EventLogRecordLogDatum(_context=1)


class ListOfEventLogRecord(ListOf(EventLogRecord)):
    pass


class EventNotificationSubscription(Sequence):
    _order = (
        "recipient",
        "processIdentifier",
        "issueConfirmedNotifications",
        "timeRemaining",
    )
    recipient = Recipient(_context=0)
    processIdentifier = Unsigned(_context=1)
    issueConfirmedNotifications = Boolean(_context=2)
    timeRemaining = Unsigned(_context=3)


class ListOfEventNotificationSubscription(ListOf(EventNotificationSubscription)):
    pass


class EventParameterAccessEventAccessEvent(Sequence):
    _order = ("listOfAccessEvents", "accessEventTimeReference")
    listOfAccessEvents = SequenceOf(AccessEvent, _context=0)
    accessEventTimeReference = DeviceObjectPropertyReference(_context=1)


class SequenceOfEventParameterAccessEventAccessEvent(
    SequenceOf(EventParameterAccessEventAccessEvent)
):
    pass


class EventParameterAccessEvent(Sequence):
    _order = ("accessEvent",)
    accessEvent = SequenceOf(EventParameterAccessEventAccessEvent, _context=0)


class EventParameterBufferReady(Sequence):
    _order = ("notificationThreshold", "previousNotificationCount")
    notificationThreshold = Unsigned(_context=0)
    previousNotificationCount = Unsigned(_context=1)


class EventParameterChangeOfBitstring(Sequence):
    _order = ("timeDelay", "bitmask", "listOfBitstringValues")
    timeDelay = Unsigned(_context=0)
    bitmask = BitString(_context=1)
    listOfBitstringValues = SequenceOf(BitString, _context=2)


class EventParameterChangeOfCharacterString(Sequence):
    _order = ("timeDelay", "listOfAlarmValues")
    timeDelay = Unsigned(_context=0)
    listOfAlarmValues = SequenceOf(
        CharacterString, _context=1
    )  # maybe ArrayOf(OptionalCharacterString)


class EventParameterChangeOfDiscreteValue(Sequence):
    _order = ("timeDelay",)
    timeDelay = Unsigned(_context=0)


class EventParameterChangeOfLifeSafety(Sequence):
    _order = (
        "timeDelay",
        "listOfLifeSafetyAlarmValues",
        "listOfAlarmValues",
        "modePropertyReference",
    )
    timeDelay = Unsigned(_context=0)
    listOfLifeSafetyAlarmValues = SequenceOf(LifeSafetyState, _context=1)
    listOfAlarmValues = SequenceOf(LifeSafetyState, _context=2)
    modePropertyReference = DeviceObjectPropertyReference(_context=3)


class EventParameterChangeOfState(Sequence):
    _order = ("timeDelay", "listOfValues")
    timeDelay = Unsigned(_context=0)
    listOfValues = SequenceOf(PropertyStates, _context=1)


class EventParameterChangeOfStatusFlags(Sequence):
    _order = ("timeDelay", "selectedFlags")
    timeDelay = Unsigned(_context=0)
    selectedFlags = StatusFlags(_context=1)


class EventParameterChangeOfTimer(Sequence):
    _order = ("timeDelay", "alarmValues", "updateTimeReference")
    timeDelay = Unsigned(_context=0)
    alarmValues = SequenceOf(TimerState, _context=1)
    updateTimeReference = DeviceObjectPropertyReference(_context=2)


class EventParameterChangeOfValueCOVCriteria(Choice):
    bitmask = BitString(_context=0)
    referencedPropertyIncrement = Real(_context=1)


class EventParameterChangeOfValue(Sequence):
    _order = ("timeDelay", "covCriteria")
    timeDelay = Unsigned(_context=0)
    covCriteria = EventParameterChangeOfValueCOVCriteria(_context=1)


class EventParameterCommandFailure(Sequence):
    _order = ("timeDelay", "feedbackPropertyReference")
    timeDelay = Unsigned(_context=0)
    feedbackPropertyReference = DeviceObjectPropertyReference(_context=1)


class EventParameterDoubleOutOfRange(Sequence):
    _order = ("timeDelay", "lowLimit", "highLimit", "deadband")
    timeDelay = Unsigned(_context=0)
    lowLimit = Double(_context=1)
    highLimit = Double(_context=2)
    deadband = Double(_context=3)


class EventParameterExtendedParameters(Choice):
    null = Null(_context=0)
    real = Real(_context=1)
    integer = Unsigned(_context=2)
    boolean = Boolean(_context=3)
    double = Double(_context=4)
    octet = OctetString(_context=5)
    bitstring = BitString(_context=6)
    enum = Enumerated(_context=7)
    reference = DeviceObjectPropertyReference(_context=8)


class SequenceOfEventParameterExtendedParameters(
    SequenceOf(EventParameterExtendedParameters)
):
    pass


class EventParameterExtended(Sequence):
    _order = ("vendorId", "extendedEventType", "parameters")
    vendorId = Unsigned(_context=0)
    extendedEventType = Unsigned(_context=1)
    parameters = SequenceOf(EventParameterExtendedParameters, _context=2)


class EventParameterFloatingLimit(Sequence):
    _order = (
        "timeDelay",
        "setpointReference",
        "lowDiffLimit",
        "highDiffLimit",
        "deadband",
    )
    timeDelay = Unsigned(_context=0)
    setpointReference = DeviceObjectPropertyReference(_context=1)
    lowDiffLimit = Real(_context=2)
    highDiffLimit = Real(_context=3)
    deadband = Real(_context=4)


class EventParameterOutOfRange(Sequence):
    _order = ("timeDelay", "lowLimit", "highLimit", "deadband")
    timeDelay = Unsigned(_context=0)
    lowLimit = Real(_context=1)
    highLimit = Real(_context=2)
    deadband = Real(_context=3)


class EventParameterSignedOutOfRange(Sequence):
    _order = ("timeDelay", "lowLimit", "highLimit", "deadband")
    timeDelay = Unsigned(_context=0)
    lowLimit = Integer(_context=1)
    highLimit = Integer(_context=2)
    deadband = Unsigned(_context=3)


class EventParameterUnsignedOutOfRange(Sequence):
    _order = ("timeDelay", "lowLimit", "highLimit", "deadband")
    timeDelay = Unsigned(_context=0)
    lowLimit = Unsigned(_context=1)
    highLimit = Unsigned(_context=2)
    deadband = Unsigned(_context=3)


class EventParameterUnsignedRange(Sequence):
    _order = ("timeDelay", "lowLimit", "highLimit")
    timeDelay = Unsigned(_context=0)
    lowLimit = Unsigned(_context=1)
    highLimit = Unsigned(_context=2)


class FDTEntry(Sequence):
    _order = ("bacnetIPAddress", "timeToLive", "remainingTimeToLive")
    bacnetIPAddress = IPOctetString(_context=0)
    timeToLive = Unsigned16(_context=1)
    remainingTimeToLive = Unsigned16(_context=2)


class ListOfFDTEntry(ListOf(FDTEntry)):
    pass


class FaultParameterCharacterString(Sequence):
    _order = ("listOfFaultValues",)
    listOfFaultValues = SequenceOf(CharacterString, _context=0)


class FaultParameterExtendedParameters(Choice):
    null = Null()
    real = Real()
    unsigned = Unsigned()
    boolean = Boolean()
    integer = Integer()
    double = Double()
    octet = OctetString()
    characterString = CharacterString()
    bitstring = BitString()
    enum = Enumerated()
    date = Date()
    time = Time()
    objectIdentifier = ObjectIdentifier()
    reference = DeviceObjectPropertyReference(_context=0)


class SequenceOfFaultParameterExtendedParameters(
    SequenceOf(FaultParameterExtendedParameters)
):
    pass


class FaultParameterExtended(Sequence):
    _order = ("vendorId", "extendedFaultType", "parameters")
    vendorId = Unsigned(_context=0)
    extendedFaultType = Unsigned(_context=1)
    parameters = SequenceOf(FaultParameterExtendedParameters, _context=2)


class FaultParameterLifeSafety(Sequence):
    _order = ("listOfFaultValues", "modePropertyReference")
    listOfFaultValues = SequenceOf(LifeSafetyState, _context=0)
    modePropertyReference = DeviceObjectPropertyReference(_context=1)


class FaultParameterState(Sequence):
    _order = ("listOfFaultValues",)
    listOfFaultValues = SequenceOf(PropertyStates, _context=0)


class FaultParameterStatusFlags(Sequence):
    _order = ("statusFlagsReference",)
    statusFlagsReference = DeviceObjectPropertyReference(_context=0)


class FaultParameterOutOfRangeValue(Choice):
    real = Real()
    unsigned = Unsigned()
    double = Double()
    integer = Integer()


class FaultParameterOutOfRange(Sequence):
    _order = ("minNormalValue", "maxNormalValue")
    minNormalValue = FaultParameterOutOfRangeValue(_context=0)
    maxNormalValue = FaultParameterOutOfRangeValue(_context=1)


class FaultParametersFaultListed(Sequence):
    _order = ("faultListReference",)
    faultListReference = SequenceOf(DeviceObjectPropertyReference, _context=0)


class GetAlarmSummaryAlarmSummary(Sequence):
    _order = ("objectIdentifier", "alarmState", "acknowledgedTransitions")
    objectIdentifier = ObjectIdentifier()
    alarmState = EventState()
    acknowledgedTransitions = EventTransitionBits()


class GetEnrollmentSummaryRequestPriorityFilterType(Sequence):
    _order = ("minPriority", "maxPriority")
    minPriority = Unsigned(_context=0)
    maxPriority = Unsigned(_context=1)


class GetEnrollmentSummaryEnrollmentSummary(Sequence):
    _order = (
        "objectIdentifier",
        "eventType",
        "eventState",
        "priority",
        "notificationClass",
    )
    objectIdentifier = ObjectIdentifier()
    eventType = EventType()
    eventState = EventState()
    priority = Unsigned()
    notificationClass = Unsigned(_optional=True)


class GetEventInformationEventSummary(Sequence):
    _order = (
        "objectIdentifier",
        "eventState",
        "acknowledgedTransitions",
        "eventTimeStamps",
        "notifyType",
        "eventEnable",
        "eventPriorities",
    )
    objectIdentifier = ObjectIdentifier(_context=0)
    eventState = EventState(_context=1)
    acknowledgedTransitions = EventTransitionBits(_context=2)
    eventTimeStamps = SequenceOf(TimeStamp, _context=3)
    notifyType = NotifyType(_context=4)
    eventEnable = EventTransitionBits(_context=5)
    eventPriorities = SequenceOf(Unsigned, _context=6)


class LightingCommand(Sequence):
    _order = (
        "operation",
        "targetLevel",
        "rampRate",
        "stepIncrement",
        "fadeTime",
        "priority",
    )
    operation = LightingOperation(_context=0)
    targetLevel = Real(_context=1, _optional=True)
    rampRate = Real(_context=2, _optional=True)
    stepIncrement = Real(_context=3, _optional=True)
    fadeTime = Unsigned(_context=4, _optional=True)
    priority = Unsigned(_context=5, _optional=True)


class ChannelValue(Choice):
    null = Null()
    real = Real()
    enumerated = Enumerated()
    unsigned = Unsigned()
    boolean = Boolean()
    integer = Integer()
    double = Double()
    time = Time()
    characterString = CharacterString()
    octetString = OctetString()
    bitString = BitString()
    date = Date()
    objectidentifier = ObjectIdentifier()
    lightingCommand = LightingCommand(_context=0)


class GroupChannelValue(Sequence):
    _order = ("channel", "overridingPriority", "value")
    channel = Unsigned(_context=0)
    overridingPriority = Unsigned(_context=1, _optional=True)
    value = ChannelValue()


class KeyIdentifier(Sequence):
    _order = ("algorithm", "keyId")
    algorithm = Unsigned(_context=0)
    keyId = Unsigned(_context=1)


class LandingCallStatusCommand(Choice):
    direction = LiftCarDirection(_context=1)
    destination = Unsigned8(_context=2)


class LandingCallStatus(Sequence):
    _order = ("floorNumber", "command", "floorText")
    floorNumber = Unsigned8(_context=0)
    command = LandingCallStatusCommand()
    floorText = CharacterString(_context=3, _optional=True)


class LandingDoorStatusLandingDoor(Sequence):
    _order = ("floorNumber", "doorStatus")
    floorNumber = Unsigned8(_context=0)
    doorStatus = DoorStatus(_context=1)


class LandingDoorStatus(Sequence):
    _order = ("landingDoors",)
    landingDoors = SequenceOf(LandingDoorStatusLandingDoor, _context=0)


class LiftCarCallList(Sequence):
    _order = ("floorNumbers",)
    floorNumbers = SequenceOf(Unsigned8, _context=0)


class LogDataLogData(Choice):
    booleanValue = Boolean(_context=0)
    realValue = Real(_context=1)
    enumValue = Enumerated(_context=2)
    unsignedValue = Unsigned(_context=3)
    signedValue = Integer(_context=4)
    bitstringValue = BitString(_context=5)
    nullValue = Null(_context=6)
    failure = ErrorType(_context=7)
    anyValue = Any(_context=8)


class LogData(Choice):
    logStatus = LogStatus(_context=0)
    logData = SequenceOf(LogDataLogData, _context=1)
    timeChange = Real(_context=2)


class LogMultipleRecord(Sequence):
    _order = ("timestamp", "logData")
    timestamp = DateTime(_context=0)
    logData = LogData(_context=1)


class LogRecordLogDatum(Choice):
    logStatus = LogStatus(_context=0)
    booleanValue = Boolean(_context=1)
    realValue = Real(_context=2)
    enumValue = Enumerated(_context=3)
    unsignedValue = Unsigned(_context=4)
    signedValue = Integer(_context=5)
    bitstringValue = BitString(_context=6)
    nullValue = Null(_context=7)
    failure = ErrorType(_context=8)
    timeChange = Real(_context=9)
    anyValue = Any(_context=10)


class LogRecord(Sequence):
    _order = ("timestamp", "logDatum", "statusFlags")
    timestamp = DateTime(_context=0)
    logDatum = LogRecordLogDatum(_context=1)
    statusFlags = StatusFlags(_context=2, _optional=True)


@bacpypes_debugging
class AnyAtomicExtended(AnyAtomic):
    @classmethod
    def cast(cls: type, arg: _Any) -> _Any:
        """Return a valid value for the class."""
        if _debug:
            AnyAtomicExtended._debug("cast %r %r", cls, arg)
        # tag list is fine the way it is
        if isinstance(arg, TagList):
            return arg

        # make sure it is atomic
        if not isinstance(arg, (Atomic, DateTime)):
            raise TypeError("atomic or DateTime element expected")

        # let the argument encode itself
        tag_list = arg.encode()

        return tag_list

    def get_value_type(self) -> type:
        """Return the datatype encoded in the Any iff possible."""
        if len(self.tagList) == 1:
            if self.tagList[0].tag_class == TagClass.application:
                return Tag._app_tag_class[self.tagList[0].tag_number]
        elif len(self.tagList) == 2:
            if (
                (self.tagList[0].tag_class == TagClass.application)
                and (self.tagList[0].tag_number == TagNumber.date)
                and (self.tagList[1].tag_class == TagClass.application)
                and (self.tagList[1].tag_number == TagNumber.time)
            ):
                return DateTime

        raise TypeError("unable to determine encoded type")


@bacpypes_debugging
class NameValue(Sequence):
    _order = ("name", "value")
    name = CharacterString(_context=0)
    value = AnyAtomicExtended

    def encode(self) -> TagList:
        if _debug:
            NameValue._debug("(%r)encode", self.__class__.__name__)

        # start with a fresh tag list
        tag_list = TagList()

        # append the name
        name = self.name
        if name is None:
            raise MissingRequiredParameter(
                "name is a missing required element of %s" % (self.__class__.__name__,)
            )
        tag_list.extend(name.encode())

        # append the value
        if self.value is not None:
            tag_list.extend(self.value.encode())

        return tag_list

    @classmethod
    def decode(cls, tag_list: TagList) -> NameValue:
        """Decode an element from a tag list."""
        if _debug:
            NameValue._debug("(%r)decode %r", cls.__name__, tag_list)

        tag: Tag

        # look for the context encoded character string
        tag = tag_list.peek()
        if _debug:
            NameValue._debug("    - name tag: %r", tag)
        if (
            (tag is None)
            or (tag.tag_class != TagClass.context)
            or (tag.tag_number != 0)
        ):
            raise MissingRequiredParameter(
                "name is a missing required element of %s" % (cls.__name__,)
            )

        # pop it off and save the value
        tag_list.pop()
        tag = tag.context_to_app(TagNumber.characterString)
        name = tag.app_to_object()

        # look for the optional application encoded value
        tag = tag_list.peek()
        if _debug:
            NameValue._debug("    - value tag: %r", tag)

        value_tags = []
        if tag and (tag.tag_class == TagClass.application):
            # this is one of ours
            value_tags.append(tag_list.pop())

            # if it is a date check the next one for a time
            if tag.tag_number == TagNumber.date:
                next_tag = tag_list.peek()
                if _debug:
                    NameValue._debug("    - next_tag: %r", next_tag)

                if (
                    next_tag
                    and (next_tag.tag_class == TagClass.application)
                    and (next_tag.tag_number == TagNumber.time)
                ):
                    # this is the time part
                    value_tags.append(tag_list.pop())

        # build one and return it
        return cls(name=name, value=TagList(value_tags))


class NameValueCollection(Sequence):
    _order = ("members",)
    members = SequenceOf(NameValue, _context=0)


class NetworkSecurityPolicy(Sequence):
    _order = ("portId", "securityLevel")
    portId = Unsigned(_context=0)
    securityLevel = SecurityPolicy(_context=1)


class PortPermission(Sequence):
    _order = ("portId", "enabled")
    portId = Unsigned(_context=0)
    enabled = Boolean(_context=1)


class Prescale(Sequence):
    _order = ("multiplier", "moduloDivide")
    multiplier = Unsigned(_context=0)
    moduloDivide = Unsigned(_context=1)


class PropertyAccessResultAccessResult(Choice):
    propertyValue = Any(_context=4)
    propertyAccessError = ErrorType(_context=5)


class PropertyAccessResult(Sequence):
    _order = (
        "objectIdentifier",
        "propertyIdentifier",
        "propertyArrayIndex",
        "deviceIdentifier",
        "accessResult",
    )
    objectIdentifier = ObjectIdentifier(_context=0)
    propertyIdentifier = PropertyIdentifier(_context=1)
    propertyArrayIndex = Unsigned(_context=2, _optional=True)
    deviceIdentifier = ObjectIdentifier(_context=3, _optional=True)
    accessResult = PropertyAccessResultAccessResult()


class RangeByPosition(Sequence):
    _order = ("referenceIndex", "count")
    referenceIndex = Unsigned()
    count = Integer()


class RangeBySequenceNumber(Sequence):
    _order = ("referenceSequenceNumber", "count")
    referenceSequenceNumber = Unsigned()
    count = Integer()


class RangeByTime(Sequence):
    _order = ("referenceTime", "count")
    referenceTime = DateTime()
    count = Integer()


class ReadAccessResultElementChoice(Choice):
    propertyValue = Any(_context=4)
    propertyAccessError = ErrorType(_context=5)


class ReadAccessResultElement(Sequence):
    _order = ("propertyIdentifier", "propertyArrayIndex", "readResult")
    propertyIdentifier = PropertyIdentifier(_context=2)
    propertyArrayIndex = Unsigned(_context=3, _optional=True)
    readResult = ReadAccessResultElementChoice()


class ReadAccessResult(Sequence):
    _order = ("objectIdentifier", "listOfResults")
    objectIdentifier = ObjectIdentifier(_context=0)
    listOfResults = SequenceOf(ReadAccessResultElement, _context=1)


class ReadAccessSpecification(Sequence):
    _order = ("objectIdentifier", "listOfPropertyReferences")
    objectIdentifier = ObjectIdentifier(_context=0)
    listOfPropertyReferences = SequenceOf(PropertyReference, _context=1)


class RouterEntry(Sequence):
    _order = ("networkNumber", "macAddress", "status", "performanceIndex")
    networkNumber = Unsigned16(_context=0)
    macAddress = OctetString(_context=1)
    status = RouterEntryStatus(_context=2)
    performanceIndex = Unsigned8(_context=3, _optional=True)


class SecurityKeySet(Sequence):
    _order = ("keyRevision", "activationTime", "expirationTime", "keyIds")
    keyRevision = Unsigned(_context=0)
    activationTime = DateTime(_context=1)
    expirationTime = DateTime(_context=2)
    keyIds = SequenceOf(KeyIdentifier, _context=3)


class SessionKey(Sequence):
    _order = ("sessionKey", "peerAddress")
    sessionKey = OctetString()
    peerAddress = Address()


class SetpointReference(Sequence):
    _order = ("setpointReference",)
    setpointReference = ObjectPropertyReference(_context=0, _optional=True)


class WeekNDay(OctetString(_length=3)):
    def __str__(self) -> str:
        if len(self) != 3:
            return "WeekNDay(?): " + repr(self)
        else:
            return "WeekNDay(%d, %d, %d)" % (self[0], self[1], self[2])


class CalendarEntry(Choice):
    date = Date(_context=0)
    dateRange = DateRange(_context=1)
    weekNDay = WeekNDay(_context=2)


class SpecialEventPeriod(Choice):
    calendarEntry = CalendarEntry(_context=0)
    calendarReference = ObjectIdentifier(_context=1)


class SpecialEvent(Sequence):
    _order = ("period", "listOfTimeValues", "eventPriority")
    period = SpecialEventPeriod()
    listOfTimeValues = SequenceOf(TimeValue, _context=2)
    eventPriority = Unsigned(_context=3)


class StageLimitValue(Sequence):
    _order = ("limit", "values", "deadband")
    limit = Real()
    values = BitString()
    deadband = Real()


class VMACEntry(Sequence):
    _order = ("virtualMACAddress", "nativeMACAddress")
    virtualMACAddress = OctetString(_context=0)
    nativeMACAddress = OctetString(_context=1)


class VTSession(Sequence):
    _order = ("localVtSessionID", "remoteVtSessionID", "remoteVtAddress")
    localVtSessionID = Unsigned()
    remoteVtSessionID = Unsigned()
    remoteVtAddress = DeviceAddress()


class WhoHasLimits(Sequence):
    _order = ("deviceInstanceRangeLowLimit", "deviceInstanceRangeHighLimit")
    deviceInstanceRangeLowLimit = Unsigned(_context=0)
    deviceInstanceRangeHighLimit = Unsigned(_context=1)


class WriteAccessSpecification(Sequence):
    _order = ("objectIdentifier", "listOfProperties")
    objectIdentifier = ObjectIdentifier(_context=0)
    listOfProperties = SequenceOf(PropertyValue, _context=1)


class AtomicReadFileACKAccessMethodChoice(Choice):
    streamAccess = AtomicReadFileACKAccessMethodStreamAccess(_context=0)
    recordAccess = AtomicReadFileACKAccessMethodRecordAccess(_context=1)


class AtomicReadFileRequestAccessMethodChoice(Choice):
    streamAccess = AtomicReadFileRequestAccessMethodChoiceStreamAccess(_context=0)
    recordAccess = AtomicReadFileRequestAccessMethodChoiceRecordAccess(_context=1)


class AtomicWriteFileRequestAccessMethodChoice(Choice):
    streamAccess = AtomicWriteFileRequestAccessMethodChoiceStreamAccess(_context=0)
    recordAccess = AtomicWriteFileRequestAccessMethodChoiceRecordAccess(_context=1)


class AuditLogQueryParameters(Choice):
    byTarget = AuditLogQueryParametersByTarget(_context=0)
    bySource = AuditLogQueryParametersBySource(_context=1)


class ClientCOV(Choice):
    realIncrement = Real()
    defaultIncrement = Null()


class ConfirmedTextMessageRequestMessageClass(Choice):
    numeric = Unsigned(_context=0)
    character = CharacterString(_context=1)


class CreateObjectRequestObjectSpecifier(Choice):
    objectType = ObjectType(_context=0)
    objectIdentifier = ObjectIdentifier(_context=1)


class EventParameter(Choice):
    changeOfBitstring = EventParameterChangeOfBitstring(_context=0)
    changeOfState = EventParameterChangeOfState(_context=1)
    changeOfValue = EventParameterChangeOfValue(_context=2)
    commandFailure = EventParameterCommandFailure(_context=3)
    floatingLimit = EventParameterFloatingLimit(_context=4)
    outOfRange = EventParameterOutOfRange(_context=5)
    changeOfLifesafety = EventParameterChangeOfLifeSafety(_context=8)
    extended = EventParameterExtended(_context=9)
    bufferReady = EventParameterBufferReady(_context=10)
    unsignedRange = EventParameterUnsignedRange(_context=11)
    accessEvent = EventParameterAccessEvent(_context=13)
    doubleOutOfRange = EventParameterDoubleOutOfRange(_context=14)
    signedOutOfRange = EventParameterSignedOutOfRange(_context=15)
    unsignedOutOfRange = EventParameterUnsignedOutOfRange(_context=16)
    changeOfCharacterstring = EventParameterChangeOfCharacterString(_context=17)
    changeOfStatusflags = EventParameterChangeOfStatusFlags(_context=18)
    # choice 19 intentionally omitted
    none = Null(_context=20)
    changeOfDiscreteValue = EventParameterChangeOfDiscreteValue(_context=21)
    changeOfTimer = EventParameterChangeOfTimer(_context=22)


class FaultParameter(Choice):
    none = Null(_context=0)
    faultCharacterString = FaultParameterCharacterString(_context=1)
    faultExtended = FaultParameterExtended(_context=2)
    faultLifeSafety = FaultParameterLifeSafety(_context=3)
    faultState = FaultParameterState(_context=4)
    faultStatusFlags = FaultParameterStatusFlags(_context=5)
    faultOutOfRange = FaultParameterOutOfRange(_context=6)
    faultListed = FaultParametersFaultListed(_context=7)


class ObjectSelector(Choice):
    none = Null()
    object = ObjectIdentifier()
    objectType = ObjectType()


class OptionalBinaryPV(Choice):
    null = Null()
    binaryPV = BinaryPV()


class OptionalCharacterString(Choice):
    null = Null()
    characterString = CharacterString()


class OptionalPriorityFilter(Choice):
    null = Null()
    filter = PriorityFilter()


class OptionalReal(Choice):
    null = Null()
    real = Real()


class OptionalUnsigned(Choice):
    null = Null()
    unsigned = Unsigned()


@bacpypes_debugging
class PriorityValue(Choice):
    null = Null()
    real = Real()
    enumerated = Enumerated()
    unsigned = Unsigned()
    boolean = Boolean()
    integer = Integer()
    double = Double()
    time = Time()
    characterString = CharacterString()
    octetString = OctetString()
    bitString = BitString()
    date = Date()
    objectidentifier = ObjectIdentifier()
    constructedValue = Any(_context=0)
    datetime = DateTime(_context=1)

    def __init__(
        self,
        arg: _Any = None,
        **kwargs,
    ) -> None:
        if _debug:
            PriorityValue._debug("__init__ %r %r", arg, kwargs)

        if arg is None:
            pass
        elif isinstance(arg, Null):
            kwargs["null"] = arg
        elif isinstance(arg, Real):
            kwargs["real"] = arg
        elif isinstance(arg, Enumerated):
            kwargs["enumerated"] = arg
        elif isinstance(arg, Unsigned):
            kwargs["unsigned"] = arg
        elif isinstance(arg, Boolean):
            kwargs["boolean"] = arg
        elif isinstance(arg, Integer):
            kwargs["integer"] = arg
        elif isinstance(arg, Double):
            kwargs["double"] = arg
        elif isinstance(arg, Time):
            kwargs["time"] = arg
        elif isinstance(arg, CharacterString):
            kwargs["characterString"] = arg
        elif isinstance(arg, OctetString):
            kwargs["octetString"] = arg
        elif isinstance(arg, BitString):
            kwargs["bitString"] = arg
        elif isinstance(arg, Date):
            kwargs["date"] = arg
        elif isinstance(arg, ObjectIdentifier):
            kwargs["objectIdentifier"] = arg
        elif isinstance(arg, DateTime):
            kwargs["datetime"] = arg
        elif isinstance(arg, Sequence):
            kwargs["constructedValue"] = arg
        else:
            raise TypeError(type(arg))

        super().__init__(**kwargs)


class PriorityArray(
    ArrayOf(
        PriorityValue,
        _length=16,
        _prototype=PriorityValue(null=()),
    )
):
    pass


class ProcessIdSelection(Choice):
    processIdentifier = Unsigned()
    nullValue = Null()


class Range(Choice):
    byPosition = RangeByPosition(_context=3)
    bySequenceNumber = RangeBySequenceNumber(_context=6)
    byTime = RangeByTime(_context=7)


class Scale(Choice):
    floatScale = Real(_context=0)
    integerScale = Integer(_context=1)


class ShedLevel(Choice):
    percent = Unsigned(_context=0)
    level = Unsigned(_context=1)
    amount = Real(_context=2)


class TimerStateChangeValue(Choice):
    null = Null()
    boolean = Boolean()
    unsigned = Unsigned()
    integer = Integer()
    real = Real()
    double = Double()
    octetstring = OctetString()
    characterstring = CharacterString()
    bitstring = BitString()
    enumerated = Enumerated()
    date = Date()
    time = Time()
    objectidentifier = ObjectIdentifier()
    noValue = Null(_context=0)
    constructedValue = Any(_context=1)
    datetime = DateTime(_context=2)
    lightingCommand = LightingCommand(_context=3)


class UnconfirmedTextMessageRequestMessageClass(Choice):
    numeric = Unsigned(_context=0)
    character = CharacterString(_context=1)


class ValueSource(Choice):
    none = Null(_context=0)
    object = DeviceObjectReference(_context=1)
    address = Address(_context=2)


class WhoHasObject(Choice):
    objectIdentifier = ObjectIdentifier(_context=2)
    objectName = CharacterString(_context=3)<|MERGE_RESOLUTION|>--- conflicted
+++ resolved
@@ -60,11 +60,7 @@
     SequenceOf,
     ListOf,
 )
-<<<<<<< HEAD
-from .vendor import get_vendor_info
-=======
 from .vendor import VendorInfo, get_vendor_info
->>>>>>> df3d08f8
 
 # some debugging
 _debug = 0
@@ -1694,26 +1690,14 @@
     def __init__(
         self,
         arg: Union[int, str, tuple, None] = None,
-<<<<<<< HEAD
-=======
         *,
         vendor_info: Optional[VendorInfo] = None,
         vendor_identifier: Optional[int] = 0,
->>>>>>> df3d08f8
         **kwargs,
     ) -> None:
         if _debug:
             DeviceAddress._debug("PropertyReference.__init__ %r %r", arg, kwargs)
 
-<<<<<<< HEAD
-        # if the vendor identifier is provided, use its property_identifier()
-        # method to translate names into enumerations, otherwise use ASHRAE
-        # definitions
-        vendor_identifier = kwargs.pop("vendor_identifier", 0)
-        vendor_info = get_vendor_info(vendor_identifier)
-
-=======
->>>>>>> df3d08f8
         # nothing provided
         if arg is None:
             pass
@@ -1736,8 +1720,6 @@
             if property_identifier.isdigit():
                 property_identifier = PropertyIdentifier(int(property_identifier))
             else:
-<<<<<<< HEAD
-=======
                 # look for vendor information
                 if not vendor_info:
                     vendor_info = get_vendor_info(vendor_identifier)
@@ -1745,7 +1727,6 @@
                     DeviceAddress._debug("    - vendor_info: %r", vendor_info)
 
                 # translate the string
->>>>>>> df3d08f8
                 property_identifier = vendor_info.property_identifier(
                     property_identifier
                 )
@@ -1757,10 +1738,6 @@
         elif isinstance(arg, tuple) and (len(arg) == 2):
             property_identifier, property_array_index = arg
 
-<<<<<<< HEAD
-            # look up the name ('some-property', 2
-            if isinstance(property_identifier, str):
-=======
             # look up the name ('some-property', 2)
             if isinstance(property_identifier, str):
                 # look for vendor information
@@ -1770,7 +1747,6 @@
                     DeviceAddress._debug("    - vendor_info: %r", vendor_info)
 
                 # translate the string
->>>>>>> df3d08f8
                 property_identifier = vendor_info.property_identifier(
                     property_identifier
                 )
